/*
 * Copyright (c) 2013-2019 Cinchapi Inc.
 *
 * Licensed under the Apache License, Version 2.0 (the "License");
 * you may not use this file except in compliance with the License.
 * You may obtain a copy of the License at
 *
 * http://www.apache.org/licenses/LICENSE-2.0
 *
 * Unless required by applicable law or agreed to in writing, software
 * distributed under the License is distributed on an "AS IS" BASIS,
 * WITHOUT WARRANTIES OR CONDITIONS OF ANY KIND, either express or implied.
 * See the License for the specific language governing permissions and
 * limitations under the License.
 */
package com.cinchapi.runway;

import java.io.IOException;
import java.util.ArrayList;
import java.util.Collection;
import java.util.List;
import java.util.Map;
import java.util.Set;
import java.util.UUID;
import java.util.function.Supplier;
import java.util.stream.Collectors;

import com.google.gson.Gson;
import com.google.gson.reflect.TypeToken;
import org.junit.Assert;
import org.junit.Test;

import com.cinchapi.common.base.CheckedExceptions;
import com.cinchapi.common.collect.Association;
import com.cinchapi.common.collect.Collections;
import com.cinchapi.common.collect.Continuation;
import com.cinchapi.common.reflect.Reflection;
import com.cinchapi.concourse.Concourse;
import com.cinchapi.concourse.Link;
import com.cinchapi.concourse.Tag;
import com.cinchapi.concourse.lang.Criteria;
import com.cinchapi.concourse.test.ClientServerTest;
import com.cinchapi.concourse.thrift.Operator;
import com.cinchapi.concourse.util.Random;
import com.google.common.collect.ImmutableList;
import com.google.common.collect.ImmutableMap;
import com.google.common.collect.ImmutableSet;
import com.google.common.collect.Lists;
import com.google.common.collect.Multimap;
import com.google.common.collect.Sets;
import com.google.gson.GsonBuilder;
import com.google.gson.JsonElement;
import com.google.gson.JsonParser;
import com.google.gson.TypeAdapter;
import com.google.gson.stream.JsonReader;
import com.google.gson.stream.JsonWriter;

public class RecordTest extends ClientServerTest {

    private Runway runway;

    @Override
    protected String getServerVersion() {
        return Testing.CONCOURSE_VERSION;
    }

    @Override
    public void beforeEachTest() {
        runway = Runway.builder().port(server.getClientPort()).build();
    }

    @Override
    public void afterEachTest() {
        try {
            runway.close();
        }
        catch (Exception e) {
            throw CheckedExceptions.throwAsRuntimeException(e);
        }
    }

    @Test
    public void testCannotAddDuplicateValuesForUniqueVariable() {
        Mock person = new Mock();
        person.name = "Jeff Nelson";
        Assert.assertTrue(runway.save(person));

        Mock person2 = new Mock();
        person2.name = "Jeff Nelson";
        Assert.assertFalse(runway.save(person2));

        person2.name = "Jeffery Nelson";
        Assert.assertTrue(runway.save(person2));
    }

    @Test
    public void testCannotSaveNullValueForRequiredVariable() {
        Mock person = new Mock();
        person.age = 23;
        Assert.assertFalse(runway.save(person));
    }

    @Test
    public void testNoPartialSaveWhenRequiredVariableIsNull() {
        Mock person = new Mock();
        person.age = 23;
        runway.save(person);
        Assert.assertTrue(client.describe(person.id()).isEmpty());
    }

    @Test
    public void testBooleanIsNotStoredAsBase64() {
        Mock person = new Mock();
        person.name = "John Doe";
        person.age = 100;
        runway.save(person);
        person = runway.load(Mock.class, person.id());
        Assert.assertTrue(person.alive);
    }

    @Test
    public void testSetDynamicAttribute() {
        Mock person = new Mock();
        person.set("0_2_0", "foo");
        System.out.println(person);
    }

    @Test
    public void testLoadPopulatesFields() {
        Mock person = new Mock();
        person.name = "Jeff Nelson";
        person.age = 100;
        runway.save(person);
        person = runway.load(Mock.class, person.id());
        Assert.assertEquals("Jeff Nelson", person.name);
        Assert.assertEquals((int) 100, (int) person.age);
    }

    @Test
    public void testLoadAllRecordsFromClass() {
        int count = Random.getScaleCount();
        for (int i = 0; i < count; ++i) {
            Mock mock = new Mock();
            mock.name = Random.getSimpleString();
            mock.age = Random.getInt();
            runway.save(mock);
        }
        Assert.assertEquals(count, runway.load(Mock.class).size());
    }

    @Test
    public void testCanGetReadablePrivateField() {
        Mock mock = new Mock();
        Assert.assertTrue(mock.map().containsKey("bar"));
        Assert.assertNotNull(mock.get("bar"));
    }

    @Test
    public void testCannotGetNonReadablePrivateField() {
        Mock mock = new Mock();
        Assert.assertFalse(mock.map().containsKey("foo"));
        Assert.assertNull(mock.get("foo"));
    }

    @Test(expected = Exception.class)
    public void testLoadNonExistingRecord() {
        System.out.println(runway.load(Mock.class, -2));
    }

    @Test
    public void testNoNoArgConstructor() {
        Flock flock = new Flock("Jeff Nelson");
        runway.save(flock); // TODO: change
        System.out.println(runway.load(Flock.class, flock.id()));
    }

    @Test
    public void testCustomTypeAdapter() {
        Sock sock = new Sock("sock", new Dock("dock"));
        Assert.assertTrue(sock.json().contains("foo"));
    }

    @Test
    public void testLoadRecordWithCollectionOfLinks() {
        Lock lock = new Lock(ImmutableList.of(new Dock("dock")));
        lock.save();
        Assert.assertEquals(lock, runway.load(Lock.class, lock.id()));
    }

    @Test
    public void testCircularLinks() {
        Tock tock = new Tock();
        Stock stock = new Stock();
        tock.stocks.add(stock);
        stock.tock = tock;
        tock.save();
        Assert.assertTrue(true);
    }

    @Test
    public void testConcourseTypesJsonRepresentation() {
        Pock pock = new Pock("test");
        Assert.assertEquals(
                new GsonBuilder().setPrettyPrinting().create().toJson(
                        ImmutableMap.of("tag", "test", "id", pock.id())),
                pock.json());
    }

    @Test
    public void testLoadEnumWithinCollection() {
        HasEnumCollection hec = new HasEnumCollection();
        hec.save();
        hec = runway.load(HasEnumCollection.class, hec.id());
        hec.enumCollection
                .forEach(se -> Assert.assertTrue(se instanceof SampleEnum));
    }

    @Test
    public void testLoadTag() {
        Pock pock = new Pock("foo");
        pock.save();
        runway.load(Pock.class, pock.id()); // lack of Exception means we pass
    }

    @Test
    public void testLoadEmptyCollection() {
        Shoe shoe = new Shoe(ImmutableList.of());
        Assert.assertTrue(shoe.save());
        runway.load(Shoe.class, shoe.id()); // lack of Exception means we pass
    }

    @Test
    public void testJsonWithLink() {
        Stock stock = new Stock();
        stock.tock = new Tock();
        Assert.assertTrue(true); // lack of Exception means we pass
    }

    @Test
    public void testJsonSingleValueCollectionDefault() {
        Shoe shoe = new Shoe(ImmutableList.of("Nike"));
        String json = shoe.json();
        JsonElement elt = new JsonParser().parse(json);
        Assert.assertTrue(elt.getAsJsonObject().get("shoes").isJsonArray());
    }

    @Test
    public void testJsonSingleValueCollectionFlatten() {
        Shoe shoe = new Shoe(ImmutableList.of("Nike"));
        String json = shoe.json(SerializationOptions.builder()
                .flattenSingleElementCollections(true).build());
        JsonElement elt = new JsonParser().parse(json);
        Assert.assertTrue(elt.getAsJsonObject().get("shoes").isJsonPrimitive());
    }

    @Test
    public void testGetNoKeysReturnsAllData() {
        Nock nock = new Nock();
        nock.name = "Jeff Nelson";
        nock.age = 31;
        Map<String, Object> data = nock.map();
        Assert.assertTrue(data.containsKey("name"));
        Assert.assertTrue(data.containsKey("age"));
        Assert.assertTrue(data.containsKey("alive"));
        Assert.assertFalse(data.containsKey("foo"));
        Assert.assertTrue(data.containsKey("bar"));
        Assert.assertTrue(data.containsKey("city"));
    }

    @Test
    public void testGetNegativeFiltering() {
        Nock nock = new Nock();
        nock.name = "Jeff Nelson";
        nock.age = 31;
        Map<String, Object> data = nock.map("-age", "-city");
        Assert.assertTrue(data.containsKey("name"));
        Assert.assertFalse(data.containsKey("age"));
        Assert.assertTrue(data.containsKey("alive"));
        Assert.assertFalse(data.containsKey("foo"));
        Assert.assertTrue(data.containsKey("bar"));
        Assert.assertFalse(data.containsKey("city"));
    }

    @Test
    public void testGetNegativeAndPositiveFiltering() {
        Nock nock = new Nock();
        nock.name = "Jeff Nelson";
        nock.age = 31;
        Map<String, Object> data = nock.map("-age", "alive", "-city");
        Assert.assertFalse(data.containsKey("name"));
        Assert.assertFalse(data.containsKey("age"));
        Assert.assertTrue(data.containsKey("alive"));
        Assert.assertFalse(data.containsKey("foo"));
        Assert.assertFalse(data.containsKey("bar"));
        Assert.assertFalse(data.containsKey("city"));
    }

    @Test
    public void testGetPositiveFiltering() {
        Nock nock = new Nock();
        nock.name = "Jeff Nelson";
        nock.age = 31;
        Map<String, Object> data = nock.map("age", "alive", "city");
        Assert.assertFalse(data.containsKey("name"));
        Assert.assertTrue(data.containsKey("age"));
        Assert.assertTrue(data.containsKey("alive"));
        Assert.assertFalse(data.containsKey("foo"));
        Assert.assertFalse(data.containsKey("bar"));
        Assert.assertTrue(data.containsKey("city"));
    }

    @Test
    public void testGetComputedValue() {
        Rock rock = new Rock();
        long start = System.currentTimeMillis();
        String state = rock.get("state");
        long end = System.currentTimeMillis();
        Assert.assertEquals("Georgia", state);
        Assert.assertTrue(end - start >= 1000);
    }

    @Test
    public void testGetAnnotatedComputedValue() {
        Rock rock = new Rock();
        long start = System.currentTimeMillis();
        String county = rock.get("county");
        long end = System.currentTimeMillis();
        Assert.assertEquals("Fulton", county);
        Assert.assertTrue(end - start >= 1000);
    }

    @Test
    public void testAnnotatedComputedValueIncludedInGetAll() {
        Rock rock = new Rock();
        Map<String, Object> data = rock.map();
        Assert.assertTrue(data.containsKey("state"));
        Assert.assertTrue(data.containsKey("county"));
    }

    @Test
    public void testComputedValueNotComputedIfNotNecessary() {
        Bock bock = new Bock();
        Map<String, Object> data = bock.map("-state");
        Assert.assertFalse(data.containsKey("state"));
    }

    @Test
    public void testAnnotatedComputedValueNotComputedIfNotNecessary() {
        Bock bock = new Bock();
        Map<String, Object> data = bock.map("-county");
        Assert.assertFalse(data.containsKey("county"));
    }

    @Test
    public void testNonCollectionLinkFieldErroneousUpdateRepro() {
        Tock t1 = new Tock();
        Tock t2 = new Tock();
        Stock s1 = new Stock();
        s1.tock = t1;
        runway.save(t1, t2, s1);
        s1.tock = t2;
        s1.save();
        Set<Stock> stocks = runway.find(Stock.class, Criteria.where()
                .key("tock").operator(Operator.LINKS_TO).value(t1.id()));
        Assert.assertTrue(stocks.isEmpty());
        stocks = runway.find(Stock.class, Criteria.where().key("tock")
                .operator(Operator.LINKS_TO).value(t2.id()));
        Assert.assertEquals(1, stocks.size());
    }

    @Test
    public void testCollectionLinkFieldOverwriteRegression() {
        Tock tock = new Tock();
        tock.stocks.add(new Stock());
        tock.stocks.add(new Stock());
        tock.stocks.forEach(stock -> stock.tock = tock);
        tock.save();
        Tock t1 = runway.load(Tock.class, tock.id());
        Assert.assertEquals(2, t1.stocks.size());
    }

    @Test
    public void testIntrinsicMapDoesNotReturnComputedData() {
        Bock bock = new Bock();
        Map<String, Object> data = bock.intrinsic();
        Assert.assertFalse(data.containsKey("state"));
    }

    @Test
    public void testIntrinsicMapDoesNotReturnComputedDataEvenIfRequested() {
        Bock bock = new Bock();
        Map<String, Object> data = bock.intrinsic("state");
        Assert.assertFalse(data.containsKey("state"));
    }

    @Test
    public void testIntrinsicMapDoesNotReturnDerivedData() {
        Nock nock = new Nock();
        Map<String, Object> data = nock.intrinsic();
        Assert.assertFalse(data.containsKey("city"));
    }

    @Test
    public void testIntrinsicMapDoesNotReturnDerivedDataEvenIfRequested() {
        Nock nock = new Nock();
        Map<String, Object> data = nock.intrinsic("city");
        Assert.assertFalse(data.containsKey("city"));
    }

    @Test
    public void testInstrinsicMapAllNegativeFilters() {
        Nock nock = new Nock();
        nock.name = "Jeff Nelson";
        nock.age = 100;
        Map<String, Object> data = nock.intrinsic("-age", "-name");
        Assert.assertFalse(data.containsKey("state"));
        Assert.assertFalse(data.containsKey("age"));
        Assert.assertFalse(data.containsKey("name"));
        Assert.assertTrue(data.containsKey("alive"));
        Assert.assertTrue(data.containsKey("bar"));
    }

    @Test
    public void testIntrinsicMapPositiveAndNegativeFilters() {
        Nock nock = new Nock();
        nock.name = "Jeff Nelson";
        nock.age = 100;
        Map<String, Object> data = nock.intrinsic("-age", "name", "-bar");
        Assert.assertFalse(data.containsKey("state"));
        Assert.assertFalse(data.containsKey("age"));
        Assert.assertTrue(data.containsKey("name"));
        Assert.assertFalse(data.containsKey("bar"));
        Assert.assertFalse(data.containsKey("alive"));
    }

    @Test
    public void testJsonSerializationOptionsSerializeNulls() {
        Nock nock = new Nock();
        nock.age = 100;
        nock.name = null;
        String json = nock.json(SerializationOptions.builder()
                .flattenSingleElementCollections(true).serializeNullValues(true)
                .build(), "age", "name");
        Map<String, Object> data = new Gson().fromJson(json,
                new TypeToken<Map<String, Object>>() {}.getType());
        Assert.assertTrue(data.containsKey("age"));
        Assert.assertTrue(data.containsKey("name"));
        Assert.assertEquals(nock.age.doubleValue(), data.get("age"));
        Assert.assertEquals(nock.name, data.get("name"));
    }

    @Test
    public void testJsonSerializationOptionsWithoutSerializeNulls() {
        Nock nock = new Nock();
        nock.age = 100;
        nock.name = null;
        String json = nock.json(
                SerializationOptions.builder()
                        .flattenSingleElementCollections(true).build(),
                "age", "name");
        Map<String, Object> data = new Gson().fromJson(json,
                new TypeToken<Map<String, Object>>() {}.getType());
        Assert.assertTrue(data.containsKey("age"));
        Assert.assertEquals(nock.age.doubleValue(), data.get("age"));
    }

    @Test
    public void testGetIdUseGetMethod() {
        Nock nock = new Nock();
        Assert.assertEquals((long) nock.id(), (long) nock.get("id"));
    }

    @Test
    public void testJsonAllDataWithNullValues() {
        Mock mock = new Mock();
        mock.name = "Mock";
        mock.age = null;
        String json = mock.json(SerializationOptions.builder()
                .serializeNullValues(true).build());
        System.out.println(json);
        Assert.assertTrue(json.contains("null"));
    }

    @Test
    public void testDefaultCompareToUsesId() {
        Nock a = new Nock();
        Nock b = new Nock();
        Assert.assertTrue(a.compareTo(b) < 0);
    }

    @Test
    public void testCompareToSingleKeyDefault() {
        Mock a = new Mock();
        a.name = "Mary";
        a.age = 40;
        Mock b = new Mock();
        b.name = "Barb";
        b.age = 20;
        Mock c = new Mock();
        c.name = "Mary";
        c.age = 38;
        Mock d = new Mock();
        d.name = "Alice";
        d.age = 10;
        Assert.assertTrue(a.compareTo(b, "name") > 0);
        Assert.assertTrue(b.compareTo(c, "name") < 0);
        Assert.assertTrue(c.compareTo(d, "name") > 0);
        Assert.assertTrue(a.compareTo(c, "name") < 0); // When equal, the record
                                                       // id is used as a tie
                                                       // breaker
    }

    @Test
    public void testCompareToSingleKeyDescending() {
        Mock a = new Mock();
        a.name = "Mary";
        a.age = 40;
        Mock b = new Mock();
        b.name = "Barb";
        b.age = 20;
        Mock c = new Mock();
        c.name = "Mary";
        c.age = 38;
        Mock d = new Mock();
        d.name = "Alice";
        d.age = 10;
        Assert.assertTrue(a.compareTo(b, "<name") < 0);
        Assert.assertTrue(b.compareTo(c, "<name") > 0);
        Assert.assertTrue(c.compareTo(d, "<name") < 0);
        Assert.assertTrue(a.compareTo(c, "<name") < 0); // When equal, the
                                                        // record
                                                        // id is used as a tie
                                                        // breaker
    }

    @Test
    public void testCompareToSingleKeyAscending() {
        Mock a = new Mock();
        a.name = "Mary";
        a.age = 40;
        Mock b = new Mock();
        b.name = "Barb";
        b.age = 20;
        Mock c = new Mock();
        c.name = "Mary";
        c.age = 38;
        Mock d = new Mock();
        d.name = "Alice";
        d.age = 10;
        Assert.assertTrue(a.compareTo(b, "name") > 0);
        Assert.assertTrue(b.compareTo(c, "name") < 0);
        Assert.assertTrue(c.compareTo(d, "name") > 0);
        Assert.assertTrue(a.compareTo(c, "name") < 0); // When equal, the record
                                                       // id is used as a tie
                                                       // breaker
    }

    @Test
    public void testCompareToMultiKeys() {
        Mock a = new Mock();
        a.name = "Mary";
        a.age = 40;
        Mock b = new Mock();
        b.name = "Barb";
        b.age = 20;
        Mock c = new Mock();
        c.name = "Mary";
        c.age = 41;
        Mock d = new Mock();
        d.name = "Alice";
        d.age = 10;
        Assert.assertTrue(a.compareTo(b, "name age") > 0);
        Assert.assertTrue(b.compareTo(c, "name age") < 0);
        Assert.assertTrue(c.compareTo(d, "name age") > 0);
        Assert.assertTrue(a.compareTo(c, "name <age") > 0);
    }

    @Test
    public void testThrowSupressedExceptions() {
        Mock a = new Mock();
        a.name = "Bob";
        Mock b = new Mock();
        b.name = "Bob";
        a.save();
        if(b.save()) {
            Assert.fail();
        }
        else {
            try {
                b.throwSupressedExceptions();
                Assert.fail();
            }
            catch (RuntimeException e) {
                Assert.assertTrue(
                        e.getMessage().startsWith("name must be unique"));
            }

        }
    }

    @Test
    public void testCompareToUsingNullValuesDoesNotNPE() {
        Mock a = new Mock();
        Mock b = new Mock();
        a.compareTo(b, "name");
        Assert.assertTrue(true); // lack of Exception means that the test passes
    }

    @Test
    public void testSavingRecordWithLinksDoesNotCreateExtraneousRevisions() {
        Sock a = new Sock("a", new Dock("a"));
        a.save();
        Concourse concourse = Concourse.connect("localhost",
                server.getClientPort(), "admin", "admin");
        int expected = concourse.review(a.id()).size();
        a.save();
        int actual = concourse.review(a.id()).size();
        Assert.assertEquals(expected, actual);
    }

    @Test
    public void testSavingRecordWithChangeToLink() {
        Sock a = new Sock("a", new Dock("a"));
        a.save();
        Dock d = new Dock("b");
        Reflection.set("dock", d, a);
        a.save();
        a = runway.load(Sock.class, a.id());
        Assert.assertEquals(d, a.dock);
    }

    @Test
    public void testSetDynamicValue() {
        Flock flock = new Flock("flock");
        String key = Random.getSimpleString();
        flock.set(key, 1);
        Assert.assertEquals(1, (int) flock.get(key));
        Assert.assertTrue(flock.map().containsKey(key));
    }

    @Test
    public void testJsonCycleDetection() {

        Gson gson = new GsonBuilder().setPrettyPrinting()
                .registerTypeHierarchyAdapter(Record.class,
                        new TypeAdapter<Record>() {

                            @Override
                            public void write(JsonWriter out, Record value)
                                    throws IOException {
                                out.jsonValue(value.json(SerializationOptions
                                        .builder().serializeNullValues(true)
                                        .build()));
                            }

                            @Override
                            public Record read(JsonReader in)
                                    throws IOException {
                                throw new UnsupportedOperationException();
                            }

                        })
                .create();
        Node a = new Node("a");
        Node b = new Node("b");
        Node c = new Node("c");
        a.friends.add(b);
        a.friends.add(c);
        b.friends.add(a);
        b.friends.add(c);
        c.friends.add(a);
        c.friends.add(b);
        String json = gson.toJson(ImmutableList.of(c, a, b));
        System.out.println(json);
        Assert.assertTrue(true); // lack of StackOverflowExceptions means we
                                 // pass

    }

    @Test
    public void testSaveDeferredReference() {
        Jock jock = new Jock("A");
        jock.mentor = new DeferredReference<>(new Jock("B"));
        long id = jock.mentor.get().id();
        jock.save();
        Assert.assertEquals(Link.to(id), client.get("mentor", jock.id()));
    }

    @Test
    public void testSaveDeferredReferenceCollection() {
        Jock jock = new Jock("A");
        jock.friends.add(new DeferredReference<>(new Jock("B")));
        jock.friends.add(new DeferredReference<>(new Jock("C")));
        jock.friends.add(new DeferredReference<>(new Jock("D")));
        Set<Link> expected = jock.friends.stream()
                .map(ref -> Link.to(ref.get().id()))
                .collect(Collectors.toSet());
        jock.save();
        Assert.assertEquals(expected, client.select("friends", jock.id()));
    }

    @Test
    public void testGetNavigation() {
        Sock sock = new Sock("A", new Dock("B"));
        Assert.assertEquals("B", sock.get("dock.dock"));
    }

    @Test
    public void testGetNavigationCollection() {
        Node a = new Node("a");
        Node b = new Node("b");
        Node c = new Node("c");
        a.friends.add(b);
        a.friends.add(c);
        Assert.assertEquals(ImmutableList.of("b", "c"), a.get("friends.label"));
    }

    @Test
    public void testMapNavigationCollection() {
        Node a = new Node("a");
        Node b = new Node("b");
        Node c = new Node("c");
        a.friends.add(b);
        a.friends.add(c);
        Assert.assertEquals(
                ImmutableMap.of("friends",
                        ImmutableList.of(ImmutableMap.of("label", "b"),
                                ImmutableMap.of("label", "c"))),
                a.map("friends.label"));
    }

    @Test
    public void testGetNavigationCollectionNested() {
        Node a = new Node("a");
        Node b = new Node("b");
        Node c = new Node("c");
        a.friends.add(b);
        a.friends.add(c);
        Node d = new Node("d");
        Node e = new Node("e");
        b.friends.add(d);
        c.friends.add(e);
        c.friends.add(a);
        Assert.assertEquals(
                ImmutableList.of(ImmutableList.of("d"),
                        ImmutableList.of("e", "a")),
                a.get("friends.friends.label"));
    }

    @Test
    public void testMapNavigationCollectionNested() {
        Node a = new Node("a");
        Node b = new Node("b");
        Node c = new Node("c");
        a.friends.add(b);
        a.friends.add(c);
        Node d = new Node("d");
        Node e = new Node("e");
        b.friends.add(d);
        c.friends.add(e);
        c.friends.add(a);
        Assert.assertEquals(
                ImmutableMap
                        .of("friends",
                                ImmutableList.of(
                                        ImmutableMap.of("friends",
                                                ImmutableList
                                                        .of(ImmutableMap.of(
                                                                "label", "d"))),
                                        ImmutableMap.of("friends",
                                                ImmutableList.of(
                                                        ImmutableMap.of("label",
                                                                "e"),
                                                        ImmutableMap.of("label",
                                                                "a"))))),
                a.map("friends.friends.label"));
    }

    @Test
    public void testMapNavigation() {
        Sock sock = new Sock("A", new Dock("B"));
        Assert.assertEquals(ImmutableSet.of("dock.dock"),
                Association.of(sock.map("dock.dock")).flatten().keySet());
        Assert.assertEquals(
                ImmutableMap.of("dock", ImmutableMap.of("dock", "B")),
                sock.map("dock.dock"));
    }

    @Test
    public void testMapNavigationComplex() {
        Company company = new Company("Cinchapi");
        User a = new User("a", "a@a.com", company);
        User b = new User("b", "b@b.com", company);
        runway.save(company, a, b);
        Map<String, Object> data = company.map("users.name", "users.email");
        Set<?> expected = ImmutableSet.of(
                ImmutableMap.of("name", "a", "email", "a@a.com"),
                ImmutableMap.of("name", "b", "email", "b@b.com"));
        Set<?> actual = Collections
                .ensureSet((Collection<?>) data.get("users"));
        Assert.assertEquals(expected, actual);
    }

    @Test
    public void testSetValueToNullRemovesFromDatabase() {
        Mock mock = new Mock();
        mock.alive = true;
        mock.age = 10;
        mock.name = "Mock";
        mock.bar = false;
        mock.save();
        mock.age = null;
        mock.save();
        mock = runway.load(Mock.class, mock.id());
        Assert.assertNull(mock.age);
    }

    @Test
    public void testCannotDynamicallySetIntrinsicAttributeWithInvalidType() {
        Mock mock = new Mock();
        try {
            mock.set("age", "10");
            Assert.fail();
        }
        catch (Exception e) {
            Assert.assertTrue(true);
        }
        Assert.assertNotEquals("10", mock.age);
    }

    @Test(expected = IllegalStateException.class)
    public void testRequiredConstraintEnforcedOnExplicitLoad() {
        Mock mock = new Mock();
        mock.name = "Jeff Nelson";
        mock.age = 32;
        mock.save();
        Concourse concourse = Concourse.at().port(server.getClientPort())
                .connect();
        try {
            concourse.clear("name", mock.id());
        }
        finally {
            concourse.close();
        }
        mock = runway.load(Mock.class, mock.id());
    }

    @Test(expected = IllegalStateException.class)
    public void testRequiredConstraintEnforcedOnImplicitLoad() {
        for (int i = 0; i < Random.getScaleCount(); ++i) {
            Mock m = new Mock();
            m.name = Random.getSimpleString();
            m.age = i;
            m.save();
        }
        Mock mock = new Mock();
        mock.name = "Jeff Nelson";
        mock.age = 32;
        mock.save();
        Concourse concourse = Concourse.at().port(server.getClientPort())
                .connect();
        try {
            concourse.clear("name", mock.id());
        }
        finally {
            concourse.close();
        }
        Set<Mock> mocks = runway.find(Mock.class, Criteria.where().key("age")
                .operator(Operator.LESS_THAN_OR_EQUALS).value(32));
        for (Mock m : mocks) {
            System.out.println(m.name);
        }
    }

    @Test
    public void testDefaultRealms() {
        Mock mock = new Mock();
        mock.name = "Jeff Nelson";
        mock.age = 32;
        mock.save();
        mock = runway.load(Mock.class, mock.id());
        Assert.assertEquals(ImmutableSet.of(), mock.realms());
    }

    @Test
    public void testAddRealm() {
        Mock mock = new Mock();
        mock.name = "Jeff Nelson";
        mock.age = 32;
        mock.addRealm("test");
        mock.save();
        mock = runway.load(Mock.class, mock.id());
        Assert.assertEquals(ImmutableSet.of("test"), mock.realms());
    }

    @Test
    public void testAddMultiRealms() {
        Mock mock = new Mock();
        mock.name = "Jeff Nelson";
        mock.age = 32;
        mock.addRealm("test");
        mock.save();
        mock = runway.load(Mock.class, mock.id());
        mock.addRealm("prod");
        mock.save();
        mock = runway.load(Mock.class, mock.id());
        Assert.assertEquals(ImmutableSet.of("test", "prod"), mock.realms());
    }

    @Test
    public void testRemoveRealm() {
        Mock mock = new Mock();
        mock.name = "Jeff Nelson";
        mock.age = 32;
        mock.addRealm("test");
        mock.save();
        mock = runway.load(Mock.class, mock.id());
        mock.addRealm("prod");
        mock.save();
        mock = runway.load(Mock.class, mock.id());
        mock.removeRealm("test");
        mock.save();
        mock = runway.load(Mock.class, mock.id());
        Assert.assertEquals(ImmutableSet.of("prod"), mock.realms());
    }

    @Test
    public void testRemoveAllRealms() {
        Mock mock = new Mock();
        mock.name = "Jeff Nelson";
        mock.age = 32;
        mock.addRealm("test");
        mock.save();
        mock = runway.load(Mock.class, mock.id());
        mock.addRealm("prod");
        mock.save();
        mock = runway.load(Mock.class, mock.id());
        mock.removeRealm("test");
        mock.removeRealm("prod");
        mock.save();
        mock = runway.load(Mock.class, mock.id());
        Assert.assertEquals(ImmutableSet.of(), mock.realms());
    }

    @Test
    public void testGetPathsWithDescendantDefinedFields() {
        boolean computePathsForDescendantDefinedFields = Record.StaticAnalysis.COMPUTE_PATHS_FOR_DESCENDANT_DEFINED_FIELDS;
        Record.StaticAnalysis.COMPUTE_PATHS_FOR_DESCENDANT_DEFINED_FIELDS = true;
        Record.StaticAnalysis.instance().computeAllPossiblePaths();
        try {
            Set<String> paths = Record.StaticAnalysis.instance()
                    .getPaths(Gock.class);
            long count = 0;

            /*
             * Detect a path that would by cyclic and terminate it
             */
            count = paths.stream().filter(path -> path.startsWith("gock"))
                    .count();
            Assert.assertEquals(1, count);
            count = paths.stream().filter(path -> path.startsWith("jock.testy"))
                    .count();
            Assert.assertEquals(1, count);
            count = paths.stream().filter(path -> path.startsWith("testy"))
                    .count();
            Assert.assertEquals(1, count);

            /*
             * Collection of Links is terminated (e.g. no numeric expansion
             * paths)
             */
            count = paths.stream()
                    .filter(path -> path.startsWith("stock.tock.stocks"))
                    .count();
            Assert.assertEquals(1, count);
            count = paths.stream()
                    .filter(path -> path.startsWith("node.friends")).count();
            Assert.assertEquals(1, count);
            count = paths.stream()
                    .filter(path -> path.startsWith("jock.friends")).count();
            Assert.assertEquals(1, count);
            count = paths.stream().filter(path -> path.startsWith("friends"))
                    .count();
            Assert.assertEquals(1, count);

            /*
             * Expected Paths
             */
            Assert.assertTrue(paths.contains("stock.tock.zombie"));
            Assert.assertTrue(paths.contains("node.label"));
            Assert.assertTrue(paths.contains("user.name"));
            Assert.assertTrue(paths.contains("user.email"));
            Assert.assertTrue(paths.contains("user.company.name"));
            Assert.assertTrue(paths.contains("sock.sock"));
            Assert.assertTrue(paths.contains("sock.dock.dock"));
            Assert.assertTrue(paths.contains("jock.name"));
            Assert.assertTrue(paths.contains("jock2.name"));
            Assert.assertTrue(paths.contains("name"));
            Assert.assertTrue(paths.contains("hock.a"));
            Assert.assertTrue(paths.contains("qock.a"));
            Assert.assertTrue(paths.contains("qock.b")); // descendant defined
                                                         // field

            /*
             * Deferred Reference Isn't Expanded
             */
            count = paths.stream()
                    .filter(path -> path.startsWith("jock.mentor")).count();
            Assert.assertEquals(1, count);
            count = paths.stream().filter(path -> path.startsWith("mentor"))
                    .count();
            Assert.assertEquals(1, count);
        }
        finally {
            Record.StaticAnalysis.COMPUTE_PATHS_FOR_DESCENDANT_DEFINED_FIELDS = computePathsForDescendantDefinedFields;
            Record.StaticAnalysis.instance().computeAllPossiblePaths();
        }
    }

    @Test
    public void testGetPathsWitouthDescendantDefinedFields() {
        boolean computePathsForDescendantDefinedFields = Record.StaticAnalysis.COMPUTE_PATHS_FOR_DESCENDANT_DEFINED_FIELDS;
        Record.StaticAnalysis.COMPUTE_PATHS_FOR_DESCENDANT_DEFINED_FIELDS = false;
        Record.StaticAnalysis.instance().computeAllPossiblePaths();
        try {
            Set<String> paths = Record.StaticAnalysis.instance()
                    .getPaths(Gock.class);
            Assert.assertTrue(paths.contains("stock.tock.zombie"));
            Assert.assertTrue(paths.contains("node.label"));
            Assert.assertTrue(paths.contains("user.name"));
            Assert.assertTrue(paths.contains("user.email"));
            Assert.assertTrue(paths.contains("user.company.name"));
            Assert.assertTrue(paths.contains("sock.sock"));
            Assert.assertTrue(paths.contains("sock.dock.dock"));
            Assert.assertTrue(paths.contains("jock"));
            Assert.assertTrue(paths.contains("jock2"));
            Assert.assertTrue(paths.contains("name"));
            Assert.assertTrue(paths.contains("hock.a"));
            Assert.assertTrue(paths.contains("qock")); // not expanded due to
                                                       // descendant defined
                                                       // fields
            System.out.println(paths);
        }
        finally {
            Record.StaticAnalysis.COMPUTE_PATHS_FOR_DESCENDANT_DEFINED_FIELDS = computePathsForDescendantDefinedFields;
            Record.StaticAnalysis.instance().computeAllPossiblePaths();
        }
    }
<<<<<<< HEAD
    
=======

>>>>>>> 3eb5e778
    @Test
    public void testMmap() {
        Node a = new Node("a");
        Node b = new Node("b");
        Node c = new Node("c");
        Node d = new Node("d");
        a.friends.add(b);
        a.friends.add(c);
        a.friends.add(d);
        b.friends.add(a);
        b.friends.add(c);
        Multimap<String, Object> mmap = a.mmap();
        Assert.assertEquals(mmap.get("label"), ImmutableList.of("a"));
<<<<<<< HEAD
        Assert.assertEquals(mmap.get("friends"), ImmutableList.of(b,c,d));
=======
        Assert.assertEquals(mmap.get("friends"), ImmutableList.of(b, c, d));
>>>>>>> 3eb5e778
        Assert.assertTrue(mmap.containsValue(b));
        Assert.assertTrue(mmap.containsValue("a"));
        mmap = a.mmap("label");
        Assert.assertFalse(mmap.containsKey("friends"));
    }

<<<<<<< HEAD
=======
    @Test
    public void testGetAnnotatedDerivedProperty() {
        Nock nock = new Nock();
        Assert.assertEquals("Atlanta", nock.get("area"));
        Assert.assertEquals("30327", nock.get("zipcode"));
    }

    @Test
    public void testMultiSetSingleKeyValuePair() {
        Mock person = new Mock();
        person.set(ImmutableMap.of("name", "Test Name"));
        Assert.assertEquals("Test Name", person.name);
    }

    @Test
    public void testMultiSetMultipleKeyValuePairs() {
        Mock person = new Mock();
        person.set(ImmutableMap.of("name", "Test Name", "age", 25));
        Assert.assertEquals("Test Name", person.name);
        Assert.assertEquals(Integer.valueOf(25), person.age);
    }

    @Test
    public void testMultiSetExistingAndDynamicAttributes() {
        Mock person = new Mock();
        person.set(ImmutableMap.of("name", "Test Name", "dynamicAttr",
                "Dynamic Value"));
        Assert.assertEquals("Test Name", person.name);
        Assert.assertEquals("Dynamic Value", person.get("dynamicAttr"));
    }

    @Test
    public void testMutliSetOverwriteExistingAttributes() {
        Mock person = new Mock();
        person.name = "Original Name";
        person.set(ImmutableMap.of("name", "New Name"));
        Assert.assertEquals("New Name", person.name);
    }

    @Test
    public void testMultuSetInvalidAttributes() {
        Mock person = new Mock();
        person.set(ImmutableMap.of("invalidAttr", "Invalid Value"));
        Assert.assertEquals("Invalid Value", person.get("invalidAttr"));
    }

    @Test
    public void testDetectNoUnsavedChanges() {
        Mock person = new Mock();
        person.name = "Jeff Nelson";
        person.age = 37;
        person.alive = true;
        person.save();
        Assert.assertFalse(person.hasUnsavedChanges());
    }

    @Test
    public void testDetectNoUnsavedChangesAfterLoad() {
        Mock person = new Mock();
        person.name = "Jeff Nelson";
        person.age = 37;
        person.alive = true;
        person.save();
        person = runway.load(Mock.class, person.id());
        Assert.assertFalse(person.hasUnsavedChanges());
    }

    @Test
    public void testNewRecordHasUnsavedChanges() {
        Mock person = new Mock();
        person.name = "Jeff Nelson";
        person.age = 37;
        person.alive = true;
        Assert.assertTrue(person.hasUnsavedChanges());
        person.save();
        Assert.assertFalse(person.hasUnsavedChanges());
    }

    @Test
    public void testUnsavedChangesDoesNotRequireLoad() {
        Mock person = new Mock();
        person.name = "Jeff Nelson";
        person.age = 37;
        person.alive = true;
        person.save();
        person.age = 38;
        Assert.assertTrue(person.hasUnsavedChanges());
    }

    @Test
    public void testNoUnsavedChangesIfChangesAreReverted() {
        Mock person = new Mock();
        person.name = "Jeff Nelson";
        person.age = 37;
        person.alive = true;
        person.save();
        person.age = 38;
        person.age = 37;
        Assert.assertFalse(person.hasUnsavedChanges());
        person = runway.load(Mock.class, person.id());
        person.age = 38;
        person.age = 37;
        Assert.assertFalse(person.hasUnsavedChanges());
    }

    @Test
    public void testUnsavedChangesUsingSet() {
        Mock person = new Mock();
        person.name = "Jeff Nelson";
        person.age = 37;
        person.alive = true;
        person.save();
        person.set("age", 38);
        Assert.assertTrue(person.hasUnsavedChanges());
    }

    @Test
    public void testUnsavedChangesIfValueRemoved() {
        Mock person = new Mock();
        person.name = "Jeff Nelson";
        person.age = 37;
        person.alive = true;
        person.save();
        person.age = null;
        Assert.assertTrue(person.hasUnsavedChanges());
    }

    @Test
    public void testNoUnsavedChangesIfValueisNotAdded() {
        Mock person = new Mock();
        person.name = "Jeff Nelson";
        person.alive = true;
        person.save();
        person.age = null;
        Assert.assertFalse(person.hasUnsavedChanges());
    }

    @Test
    public void testUnsavedChangesIfValueisAdded() {
        Mock person = new Mock();
        person.name = "Jeff Nelson";
        person.alive = true;
        person.save();
        person.age = 37;
        Assert.assertTrue(person.hasUnsavedChanges());
    }

    @Test
    public void testUnsavedChangesInSequenceAdd() {
        Lock lock = new Lock(new ArrayList<>());
        Dock a = new Dock("a");
        lock.docks.add(a);
        lock.save();
        lock.docks.add(new Dock("b'"));
        Assert.assertTrue(lock.hasUnsavedChanges());
    }

    @Test
    public void testNoUnsavedChangesIfSequenceDoesNotChange() {
        Lock lock = new Lock(new ArrayList<>());
        Dock a = new Dock("a");
        lock.docks.add(a);
        lock.save();
        Assert.assertFalse(lock.hasUnsavedChanges());
    }

    @Test
    public void testUnsavedChangesInSequenceRemoval() {
        Lock lock = new Lock(new ArrayList<>());
        Dock a = new Dock("a");
        Dock b = new Dock("b");
        lock.docks.add(a);
        lock.docks.add(b);
        lock.save();
        lock.docks.remove(1);
        Assert.assertTrue(lock.hasUnsavedChanges());
    }

    @Test
    public void testNoUnsavedChangesIfSequenceRemovalReverted() {
        Lock lock = new Lock(new ArrayList<>());
        Dock a = new Dock("a");
        Dock b = new Dock("b");
        lock.docks.add(a);
        lock.docks.add(b);
        lock.save();
        lock.docks.remove(1);
        lock.docks.add(b);
        Assert.assertFalse(lock.hasUnsavedChanges());
    }

    @Test
    public void testUnsavedChangesIfSequenceOrderChanges() {
        Lock lock = new Lock(new ArrayList<>());
        Dock a = new Dock("a");
        Dock b = new Dock("b");
        lock.docks.add(a);
        lock.docks.add(b);
        lock.save();
        lock.docks.remove(0);
        lock.docks.add(a);
        Assert.assertTrue(lock.hasUnsavedChanges());
    }

    @Test
    public void testUnsavedChangesIfLinkValueChanges() {
        Company cinchapi = new Company("Cinchapi");
        Company blavity = new Company("Blavity");
        User user = new User("Jeff Nelson", "jeff@foo.com", cinchapi);
        runway.save(cinchapi, blavity, user);
        user.company = blavity;
        Assert.assertTrue(user.hasUnsavedChanges());
        Assert.assertFalse(cinchapi.hasUnsavedChanges());
        Assert.assertFalse(blavity.hasUnsavedChanges());
    }

    @Test
    public void testNoUnsavedChangesIfLinkDataChanges() {
        Company cinchapi = new Company("Cinchapi");
        Company blavity = new Company("Blavity");
        User user = new User("Jeff Nelson", "jeff@foo.com", cinchapi);
        runway.save(cinchapi, blavity, user);
        cinchapi.name = "Cinchapi Inc.";
        Assert.assertFalse(user.hasUnsavedChanges());
        Assert.assertTrue(cinchapi.hasUnsavedChanges());
        Assert.assertFalse(blavity.hasUnsavedChanges());
    }

    @Test
    public void testChangedLinkedRecordIsSavedEvenIfParentHasNoChanges() {
        Company cinchapi = new Company("Cinchapi");
        Company blavity = new Company("Blavity");
        User user = new User("Jeff Nelson", "jeff@foo.com", cinchapi);
        runway.save(cinchapi, blavity, user);
        user.company.name = "Cinchapi Inc";
        Assert.assertFalse(user.hasUnsavedChanges());
        user.save();
        user = runway.load(User.class, user.id());
        Assert.assertEquals("Cinchapi Inc", user.company.name);
        cinchapi = runway.load(Company.class, cinchapi.id());
        Assert.assertEquals("Cinchapi Inc", cinchapi.name);
    }

    @Test
    public void testSaveIsNoOpIfNoUnsavedChanges() {
        HasBeforeSaveHook a = new HasBeforeSaveHook("a");
        a.save();
        Assert.assertEquals(1, a.saves);
        a.save();
        Assert.assertEquals(1, a.saves);
        for (int i = 0; i < Random.getScaleCount(); ++i) {
            a.save();
            Assert.assertEquals(1, a.saves);
        }
    }

    @Test
    public void testSaveChildChangesEvenIfNoUnsavedParentChanges() {
        HasBeforeSaveHook a = new HasBeforeSaveHook("a");
        HasBeforeSaveHook b = new HasBeforeSaveHook("b");
        a.child = b;
        a.save();
        Assert.assertEquals(1, a.saves);
        Assert.assertEquals(1, b.saves);
        b.value = "b1";
        a.save();
        Assert.assertEquals(1, a.saves);
        Assert.assertEquals(2, b.saves);
    }

    @Test
    public void testSaveParentChangesDoesNotForceSaveInChildWithNoUnsavedChanges() {
        HasBeforeSaveHook a = new HasBeforeSaveHook("a");
        HasBeforeSaveHook b = new HasBeforeSaveHook("b");
        a.child = b;
        a.save();
        Assert.assertEquals(1, a.saves);
        Assert.assertEquals(1, b.saves);
        a.value = "a1";
        a.save();
        Assert.assertEquals(2, a.saves);
        Assert.assertEquals(1, b.saves);
    }

    @Test
    public void testCreatingRecordAndLinkingExistingRecordDoesNotSaveExistingRecordWithNoChanges() {
        HasBeforeSaveHook a = new HasBeforeSaveHook("a");
        a.save();
        a = runway.load(HasBeforeSaveHook.class, a.id());
        HasBeforeSaveHook b = new HasBeforeSaveHook("b");
        b.child = a;
        b.save();
        Assert.assertEquals(0, a.saves);
        Assert.assertEquals(1, b.saves);
    }
    
    @Test
    public void testCircularDependencyOnlySavedOnce() {
        HasBeforeSaveHook a = new HasBeforeSaveHook("a");
        HasBeforeSaveHook b = new HasBeforeSaveHook("b");
        a.child = b;
        b.child = a;
        a.save();
        Assert.assertEquals(1, a.saves);
        Assert.assertEquals(1, b.saves);
    }

>>>>>>> 3eb5e778
    // @Test
    // public void testReconcileCollectionPrimitiveValues() {
    // Shoe shoe = new Shoe(Lists.newArrayList("A", "B", "C"));
    // shoe.save();
    // shoe.shoes = Lists.newArrayList("B", "D", "A");
    // shoe.save();
    // shoe = runway.load(Shoe.class, shoe.id());
    // System.out.println(shoe.shoes.getClass());
    // Assert.assertEquals(Lists.newArrayList("B", "D", "A"), shoe.shoes);
    // }

    class Node extends Record {

        public String label;
        public List<Node> friends = Lists.newArrayList();

        public Node(String label) {
            this.label = label;
        }
    }

    class Mock extends Record {

        @Unique
        @Required
        public String name;

        public Integer age;

        public boolean alive = true;

        @SuppressWarnings("unused")
        private boolean foo = false;

        @Readable
        private boolean bar = false;

    }

    class Flock extends Record {

        public final String name;

        public Flock(String name) {
            this.name = name;
        }
    }

    class Sock extends Record {

        public final String sock;
        public final Dock dock;

        public Sock(String sock, Dock dock) {
            this.sock = sock;
            this.dock = dock;
        }

        @Override
        public Map<Class<?>, TypeAdapter<?>> typeAdapters() {
            return ImmutableMap.of(Dock.class, new TypeAdapter<Dock>() {

                @Override
                public void write(JsonWriter out, Dock value)
                        throws IOException {
                    out.value("foo");
                }

                @Override
                public Dock read(JsonReader in) throws IOException {
                    return null;
                }

            });
        }
    }

    class Lock extends Record {
        public final List<Dock> docks;

        public Lock(List<Dock> docks) {
            this.docks = docks;
        }
    }

    class Dock extends Record {

        public final String dock;

        public Dock(String dock) {
            this.dock = dock;
        }
    }

    class Tock extends Record {
        public List<Stock> stocks = Lists.newArrayList();
        public boolean zombie = false;

        public Tock() {

        }
    }

    class Stock extends Record {
        public Tock tock;
    }

    class Pock extends Record {
        public Tag tag;

        public Pock(String tag) {
            this.tag = Tag.create(tag);
        }

        @Override
        public Map<Class<?>, TypeAdapter<?>> typeAdapters() {
            return ImmutableMap.of(Tag.class, new TypeAdapter<Tag>() {

                @Override
                public void write(JsonWriter out, Tag value)
                        throws IOException {
                    out.value(tag.toString());
                }

                @Override
                public Tag read(JsonReader in) throws IOException {
                    return null;
                }

            });
        }

    }

    enum SampleEnum {
        FOO
    }

    class HasEnumCollection extends Record {
        Set<SampleEnum> enumCollection = Sets.newHashSet();

        public HasEnumCollection() {
            enumCollection.add(SampleEnum.FOO);
        }
    }

    class Shoe extends Record {

        public Shoe(List<String> shoes) {
            this.shoes = shoes;
        }

        List<String> shoes;
        boolean ignore = false;
    }

    class Nock extends Mock {

        @Derived
        public String zipcode() {
            return "30327";
        }

        @Derived("area")
        public String city() {
            return "Atlanta";
        }

        @Override
        public Map<String, Object> derived() {
            return ImmutableMap.of("city", "Atlanta");
        }

    }

    class Rock extends Nock {

        @Computed("county")
        public String county() {
            long stop = System.currentTimeMillis() + 1000;
            while (System.currentTimeMillis() < stop) {
                continue;
            }
            return "Fulton";
        }

        @Override
        public Map<String, Supplier<Object>> computed() {
            return ImmutableMap.of("state", () -> {
                long stop = System.currentTimeMillis() + 1000;
                while (System.currentTimeMillis() < stop) {
                    continue;
                }
                return "Georgia";
            });
        }
    }

    class Bock extends Nock {
        @Override
        public Map<String, Supplier<Object>> computed() {
            return ImmutableMap.of("state",
                    () -> Continuation.of(UUID::randomUUID));
        }
    }

    class Jock extends Record {

        public Gock testy;
        public String name;
        public DeferredReference<Jock> mentor;
        public List<DeferredReference<Jock>> friends = Lists.newArrayList();

        public Jock(String name) {
            this.name = name;
        }

    }

    class Gock extends Jock {

        public Stock stock;
        public Node node;
        public User user;
        public Sock sock;
        public Gock gock;
        public Jock jock;
        public Jock jock2;
        public Hock hock;
        public Qock qock;

        public Gock(String name) {
            super(name);
        }

    }

    class Hock extends Record {

        public String a;

    }

    class Oock extends Hock {

    }

    class Qock extends Record {

        public String a;

    }

    class Vock extends Qock {

        public String b;

    }

    class User extends Record {
        String name;
        String email;
        Company company;

        public User(String name, String email, Company company) {
            this.name = name;
            this.email = email;
            this.company = company;
        }
    }

    class Company extends Record {

        String name;

        public Company(String name) {
            this.name = name;
        }

        public Set<User> users() {
            return db.find(User.class, Criteria.where().key("company")
                    .operator(Operator.LINKS_TO).value(id()));
        }

        @Override
        public Map<String, Supplier<Object>> computed() {
            return ImmutableMap.of("users", () -> users());
        }
    }

    class HasBeforeSaveHook extends Record {

        String value;
        HasBeforeSaveHook child;
        transient int saves = 0;

        public HasBeforeSaveHook(String value) {
            this.value = value;
        }

        @Override
        public void beforeSave() {
            ++saves;
        }
    }

}<|MERGE_RESOLUTION|>--- conflicted
+++ resolved
@@ -1046,11 +1046,7 @@
             Record.StaticAnalysis.instance().computeAllPossiblePaths();
         }
     }
-<<<<<<< HEAD
-    
-=======
-
->>>>>>> 3eb5e778
+
     @Test
     public void testMmap() {
         Node a = new Node("a");
@@ -1064,19 +1060,13 @@
         b.friends.add(c);
         Multimap<String, Object> mmap = a.mmap();
         Assert.assertEquals(mmap.get("label"), ImmutableList.of("a"));
-<<<<<<< HEAD
-        Assert.assertEquals(mmap.get("friends"), ImmutableList.of(b,c,d));
-=======
         Assert.assertEquals(mmap.get("friends"), ImmutableList.of(b, c, d));
->>>>>>> 3eb5e778
         Assert.assertTrue(mmap.containsValue(b));
         Assert.assertTrue(mmap.containsValue("a"));
         mmap = a.mmap("label");
         Assert.assertFalse(mmap.containsKey("friends"));
     }
 
-<<<<<<< HEAD
-=======
     @Test
     public void testGetAnnotatedDerivedProperty() {
         Nock nock = new Nock();
@@ -1384,7 +1374,6 @@
         Assert.assertEquals(1, b.saves);
     }
 
->>>>>>> 3eb5e778
     // @Test
     // public void testReconcileCollectionPrimitiveValues() {
     // Shoe shoe = new Shoe(Lists.newArrayList("A", "B", "C"));
