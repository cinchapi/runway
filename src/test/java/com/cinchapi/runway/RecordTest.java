/*
 * Copyright (c) 2013-2019 Cinchapi Inc.
 *
 * Licensed under the Apache License, Version 2.0 (the "License");
 * you may not use this file except in compliance with the License.
 * You may obtain a copy of the License at
 *
 * http://www.apache.org/licenses/LICENSE-2.0
 *
 * Unless required by applicable law or agreed to in writing, software
 * distributed under the License is distributed on an "AS IS" BASIS,
 * WITHOUT WARRANTIES OR CONDITIONS OF ANY KIND, either express or implied.
 * See the License for the specific language governing permissions and
 * limitations under the License.
 */
package com.cinchapi.runway;

import java.io.IOException;
import java.util.Collection;
import java.util.List;
import java.util.Map;
import java.util.Set;
import java.util.UUID;
import java.util.function.Supplier;
import java.util.stream.Collectors;

import com.google.gson.Gson;
import com.google.gson.reflect.TypeToken;
import org.junit.Assert;
import org.junit.Test;

import com.cinchapi.common.base.CheckedExceptions;
import com.cinchapi.common.collect.Association;
import com.cinchapi.common.collect.Collections;
import com.cinchapi.common.collect.Continuation;
import com.cinchapi.common.reflect.Reflection;
import com.cinchapi.concourse.Concourse;
import com.cinchapi.concourse.Link;
import com.cinchapi.concourse.Tag;
import com.cinchapi.concourse.lang.Criteria;
import com.cinchapi.concourse.test.ClientServerTest;
import com.cinchapi.concourse.thrift.Operator;
import com.cinchapi.concourse.util.Random;
import com.google.common.collect.ImmutableList;
import com.google.common.collect.ImmutableMap;
import com.google.common.collect.ImmutableSet;
import com.google.common.collect.Lists;
import com.google.common.collect.Sets;
import com.google.gson.GsonBuilder;
import com.google.gson.JsonElement;
import com.google.gson.JsonParser;
import com.google.gson.TypeAdapter;
import com.google.gson.stream.JsonReader;
import com.google.gson.stream.JsonWriter;

public class RecordTest extends ClientServerTest {

    private Runway runway;

    @Override
    protected String getServerVersion() {
        return Testing.CONCOURSE_VERSION;
    }

    @Override
    public void beforeEachTest() {
        runway = Runway.builder().port(server.getClientPort()).build();
    }

    @Override
    public void afterEachTest() {
        try {
            runway.close();
        }
        catch (Exception e) {
            throw CheckedExceptions.throwAsRuntimeException(e);
        }
    }

    @Test
    public void testCannotAddDuplicateValuesForUniqueVariable() {
        Mock person = new Mock();
        person.name = "Jeff Nelson";
        Assert.assertTrue(runway.save(person));

        Mock person2 = new Mock();
        person2.name = "Jeff Nelson";
        Assert.assertFalse(runway.save(person2));

        person2.name = "Jeffery Nelson";
        Assert.assertTrue(runway.save(person2));
    }

    @Test
    public void testCannotSaveNullValueForRequiredVariable() {
        Mock person = new Mock();
        person.age = 23;
        Assert.assertFalse(runway.save(person));
    }

    @Test
    public void testNoPartialSaveWhenRequiredVariableIsNull() {
        Mock person = new Mock();
        person.age = 23;
        runway.save(person);
        Assert.assertTrue(client.describe(person.id()).isEmpty());
    }

    @Test
    public void testBooleanIsNotStoredAsBase64() {
        Mock person = new Mock();
        person.name = "John Doe";
        person.age = 100;
        runway.save(person);
        person = runway.load(Mock.class, person.id());
        Assert.assertTrue(person.alive);
    }

    @Test
    public void testSetDynamicAttribute() {
        Mock person = new Mock();
        person.set("0_2_0", "foo");
        System.out.println(person);
    }

    @Test
    public void testLoadPopulatesFields() {
        Mock person = new Mock();
        person.name = "Jeff Nelson";
        person.age = 100;
        runway.save(person);
        person = runway.load(Mock.class, person.id());
        Assert.assertEquals("Jeff Nelson", person.name);
        Assert.assertEquals((int) 100, (int) person.age);
    }

    @Test
    public void testLoadAllRecordsFromClass() {
        int count = Random.getScaleCount();
        for (int i = 0; i < count; ++i) {
            Mock mock = new Mock();
            mock.name = Random.getSimpleString();
            mock.age = Random.getInt();
            runway.save(mock);
        }
        Assert.assertEquals(count, runway.load(Mock.class).size());
    }

    @Test
    public void testCanGetReadablePrivateField() {
        Mock mock = new Mock();
        Assert.assertTrue(mock.map().containsKey("bar"));
        Assert.assertNotNull(mock.get("bar"));
    }

    @Test
    public void testCannotGetNonReadablePrivateField() {
        Mock mock = new Mock();
        Assert.assertFalse(mock.map().containsKey("foo"));
        Assert.assertNull(mock.get("foo"));
    }

    @Test(expected = Exception.class)
    public void testLoadNonExistingRecord() {
        System.out.println(runway.load(Mock.class, -2));
    }

    @Test
    public void testNoNoArgConstructor() {
        Flock flock = new Flock("Jeff Nelson");
        runway.save(flock); // TODO: change
        System.out.println(runway.load(Flock.class, flock.id()));
    }

    @Test
    public void testCustomTypeAdapter() {
        Sock sock = new Sock("sock", new Dock("dock"));
        Assert.assertTrue(sock.json().contains("foo"));
    }

    @Test
    public void testLoadRecordWithCollectionOfLinks() {
        Lock lock = new Lock(ImmutableList.of(new Dock("dock")));
        lock.save();
        Assert.assertEquals(lock, runway.load(Lock.class, lock.id()));
    }

    @Test
    public void testCircularLinks() {
        Tock tock = new Tock();
        Stock stock = new Stock();
        tock.stocks.add(stock);
        stock.tock = tock;
        tock.save();
        Assert.assertTrue(true);
    }

    @Test
    public void testConcourseTypesJsonRepresentation() {
        Pock pock = new Pock("test");
        Assert.assertEquals(
                new GsonBuilder().setPrettyPrinting().create().toJson(
                        ImmutableMap.of("tag", "test", "id", pock.id())),
                pock.json());
    }

    @Test
    public void testLoadEnumWithinCollection() {
        HasEnumCollection hec = new HasEnumCollection();
        hec.save();
        hec = runway.load(HasEnumCollection.class, hec.id());
        hec.enumCollection
                .forEach(se -> Assert.assertTrue(se instanceof SampleEnum));
    }

    @Test
    public void testLoadTag() {
        Pock pock = new Pock("foo");
        pock.save();
        runway.load(Pock.class, pock.id()); // lack of Exception means we pass
    }

    @Test
    public void testLoadEmptyCollection() {
        Shoe shoe = new Shoe(ImmutableList.of());
        Assert.assertTrue(shoe.save());
        runway.load(Shoe.class, shoe.id()); // lack of Exception means we pass
    }

    @Test
    public void testJsonWithLink() {
        Stock stock = new Stock();
        stock.tock = new Tock();
        Assert.assertTrue(true); // lack of Exception means we pass
    }

    @Test
    public void testJsonSingleValueCollectionDefault() {
        Shoe shoe = new Shoe(ImmutableList.of("Nike"));
        String json = shoe.json();
        JsonElement elt = new JsonParser().parse(json);
        Assert.assertTrue(elt.getAsJsonObject().get("shoes").isJsonArray());
    }

    @Test
    public void testJsonSingleValueCollectionFlatten() {
        Shoe shoe = new Shoe(ImmutableList.of("Nike"));
        String json = shoe.json(SerializationOptions.builder()
                .flattenSingleElementCollections(true).build());
        JsonElement elt = new JsonParser().parse(json);
        Assert.assertTrue(elt.getAsJsonObject().get("shoes").isJsonPrimitive());
    }

    @Test
    public void testGetNoKeysReturnsAllData() {
        Nock nock = new Nock();
        nock.name = "Jeff Nelson";
        nock.age = 31;
        Map<String, Object> data = nock.map();
        Assert.assertTrue(data.containsKey("name"));
        Assert.assertTrue(data.containsKey("age"));
        Assert.assertTrue(data.containsKey("alive"));
        Assert.assertFalse(data.containsKey("foo"));
        Assert.assertTrue(data.containsKey("bar"));
        Assert.assertTrue(data.containsKey("city"));
    }

    @Test
    public void testGetNegativeFiltering() {
        Nock nock = new Nock();
        nock.name = "Jeff Nelson";
        nock.age = 31;
        Map<String, Object> data = nock.map("-age", "-city");
        Assert.assertTrue(data.containsKey("name"));
        Assert.assertFalse(data.containsKey("age"));
        Assert.assertTrue(data.containsKey("alive"));
        Assert.assertFalse(data.containsKey("foo"));
        Assert.assertTrue(data.containsKey("bar"));
        Assert.assertFalse(data.containsKey("city"));
    }

    @Test
    public void testGetNegativeAndPositiveFiltering() {
        Nock nock = new Nock();
        nock.name = "Jeff Nelson";
        nock.age = 31;
        Map<String, Object> data = nock.map("-age", "alive", "-city");
        Assert.assertFalse(data.containsKey("name"));
        Assert.assertFalse(data.containsKey("age"));
        Assert.assertTrue(data.containsKey("alive"));
        Assert.assertFalse(data.containsKey("foo"));
        Assert.assertFalse(data.containsKey("bar"));
        Assert.assertFalse(data.containsKey("city"));
    }

    @Test
    public void testGetPositiveFiltering() {
        Nock nock = new Nock();
        nock.name = "Jeff Nelson";
        nock.age = 31;
        Map<String, Object> data = nock.map("age", "alive", "city");
        Assert.assertFalse(data.containsKey("name"));
        Assert.assertTrue(data.containsKey("age"));
        Assert.assertTrue(data.containsKey("alive"));
        Assert.assertFalse(data.containsKey("foo"));
        Assert.assertFalse(data.containsKey("bar"));
        Assert.assertTrue(data.containsKey("city"));
    }

    @Test
    public void testGetComputedValue() {
        Rock rock = new Rock();
        long start = System.currentTimeMillis();
        String state = rock.get("state");
        long end = System.currentTimeMillis();
        Assert.assertEquals("Georgia", state);
        Assert.assertTrue(end - start >= 1000);
    }

    @Test
    public void testComputedValueIncludedInGetAll() {
        Rock rock = new Rock();
        Map<String, Object> data = rock.map();
        Assert.assertTrue(data.containsKey("state"));
    }

    @Test
    public void testComputedValueNotComputedIfNotNecessary() {
        Bock bock = new Bock();
        Map<String, Object> data = bock.map("-state");
        System.out.println(data);
        Assert.assertFalse(data.containsKey("state"));
    }

    @Test
    public void testNonCollectionLinkFieldErroneousUpdateRepro() {
        Tock t1 = new Tock();
        Tock t2 = new Tock();
        Stock s1 = new Stock();
        s1.tock = t1;
        runway.save(t1, t2, s1);
        s1.tock = t2;
        s1.save();
        Set<Stock> stocks = runway.find(Stock.class, Criteria.where()
                .key("tock").operator(Operator.LINKS_TO).value(t1.id()));
        Assert.assertTrue(stocks.isEmpty());
        stocks = runway.find(Stock.class, Criteria.where().key("tock")
                .operator(Operator.LINKS_TO).value(t2.id()));
        Assert.assertEquals(1, stocks.size());
    }

    @Test
    public void testCollectionLinkFieldOverwriteRegression() {
        Tock tock = new Tock();
        tock.stocks.add(new Stock());
        tock.stocks.add(new Stock());
        tock.stocks.forEach(stock -> stock.tock = tock);
        tock.save();
        Tock t1 = runway.load(Tock.class, tock.id());
        Assert.assertEquals(2, t1.stocks.size());
    }

    @Test
    public void testIntrinsicMapDoesNotReturnComputedData() {
        Bock bock = new Bock();
        Map<String, Object> data = bock.intrinsic();
        Assert.assertFalse(data.containsKey("state"));
    }

    @Test
    public void testIntrinsicMapDoesNotReturnComputedDataEvenIfRequested() {
        Bock bock = new Bock();
        Map<String, Object> data = bock.intrinsic("state");
        Assert.assertFalse(data.containsKey("state"));
    }

    @Test
    public void testIntrinsicMapDoesNotReturnDerivedData() {
        Nock nock = new Nock();
        Map<String, Object> data = nock.intrinsic();
        Assert.assertFalse(data.containsKey("city"));
    }

    @Test
    public void testIntrinsicMapDoesNotReturnDerivedDataEvenIfRequested() {
        Nock nock = new Nock();
        Map<String, Object> data = nock.intrinsic("city");
        Assert.assertFalse(data.containsKey("city"));
    }

    @Test
    public void testInstrinsicMapAllNegativeFilters() {
        Nock nock = new Nock();
        nock.name = "Jeff Nelson";
        nock.age = 100;
        Map<String, Object> data = nock.intrinsic("-age", "-name");
        Assert.assertFalse(data.containsKey("state"));
        Assert.assertFalse(data.containsKey("age"));
        Assert.assertFalse(data.containsKey("name"));
        Assert.assertTrue(data.containsKey("alive"));
        Assert.assertTrue(data.containsKey("bar"));
    }

    @Test
    public void testIntrinsicMapPositiveAndNegativeFilters() {
        Nock nock = new Nock();
        nock.name = "Jeff Nelson";
        nock.age = 100;
        Map<String, Object> data = nock.intrinsic("-age", "name", "-bar");
        Assert.assertFalse(data.containsKey("state"));
        Assert.assertFalse(data.containsKey("age"));
        Assert.assertTrue(data.containsKey("name"));
        Assert.assertFalse(data.containsKey("bar"));
        Assert.assertFalse(data.containsKey("alive"));
    }

    @Test
    public void testJsonSerializationOptionsSerializeNulls() {
        Nock nock = new Nock();
        nock.age = 100;
        nock.name = null;
        String json = nock.json(SerializationOptions.builder()
                .flattenSingleElementCollections(true).serializeNullValues(true)
                .build(), "age", "name");
        Map<String, Object> data = new Gson().fromJson(json,
                new TypeToken<Map<String, Object>>() {}.getType());
        Assert.assertTrue(data.containsKey("age"));
        Assert.assertTrue(data.containsKey("name"));
        Assert.assertEquals(nock.age.doubleValue(), data.get("age"));
        Assert.assertEquals(nock.name, data.get("name"));
    }

    @Test
    public void testJsonSerializationOptionsWithoutSerializeNulls() {
        Nock nock = new Nock();
        nock.age = 100;
        nock.name = null;
        String json = nock.json(
                SerializationOptions.builder()
                        .flattenSingleElementCollections(true).build(),
                "age", "name");
        Map<String, Object> data = new Gson().fromJson(json,
                new TypeToken<Map<String, Object>>() {}.getType());
        Assert.assertTrue(data.containsKey("age"));
        Assert.assertEquals(nock.age.doubleValue(), data.get("age"));
    }

    @Test
    public void testGetIdUseGetMethod() {
        Nock nock = new Nock();
        Assert.assertEquals((long) nock.id(), (long) nock.get("id"));
    }

    @Test
    public void testJsonAllDataWithNullValues() {
        Mock mock = new Mock();
        mock.name = "Mock";
        mock.age = null;
        String json = mock.json(SerializationOptions.builder()
                .serializeNullValues(true).build());
        System.out.println(json);
        Assert.assertTrue(json.contains("null"));
    }

    @Test
    public void testDefaultCompareToUsesId() {
        Nock a = new Nock();
        Nock b = new Nock();
        Assert.assertTrue(a.compareTo(b) < 0);
    }

    @Test
    public void testCompareToSingleKeyDefault() {
        Mock a = new Mock();
        a.name = "Mary";
        a.age = 40;
        Mock b = new Mock();
        b.name = "Barb";
        b.age = 20;
        Mock c = new Mock();
        c.name = "Mary";
        c.age = 38;
        Mock d = new Mock();
        d.name = "Alice";
        d.age = 10;
        Assert.assertTrue(a.compareTo(b, "name") > 0);
        Assert.assertTrue(b.compareTo(c, "name") < 0);
        Assert.assertTrue(c.compareTo(d, "name") > 0);
        Assert.assertTrue(a.compareTo(c, "name") < 0); // When equal, the record
                                                       // id is used as a tie
                                                       // breaker
    }

    @Test
    public void testCompareToSingleKeyDescending() {
        Mock a = new Mock();
        a.name = "Mary";
        a.age = 40;
        Mock b = new Mock();
        b.name = "Barb";
        b.age = 20;
        Mock c = new Mock();
        c.name = "Mary";
        c.age = 38;
        Mock d = new Mock();
        d.name = "Alice";
        d.age = 10;
        Assert.assertTrue(a.compareTo(b, "<name") < 0);
        Assert.assertTrue(b.compareTo(c, "<name") > 0);
        Assert.assertTrue(c.compareTo(d, "<name") < 0);
        Assert.assertTrue(a.compareTo(c, "<name") < 0); // When equal, the
                                                        // record
                                                        // id is used as a tie
                                                        // breaker
    }

    @Test
    public void testCompareToSingleKeyAscending() {
        Mock a = new Mock();
        a.name = "Mary";
        a.age = 40;
        Mock b = new Mock();
        b.name = "Barb";
        b.age = 20;
        Mock c = new Mock();
        c.name = "Mary";
        c.age = 38;
        Mock d = new Mock();
        d.name = "Alice";
        d.age = 10;
        Assert.assertTrue(a.compareTo(b, "name") > 0);
        Assert.assertTrue(b.compareTo(c, "name") < 0);
        Assert.assertTrue(c.compareTo(d, "name") > 0);
        Assert.assertTrue(a.compareTo(c, "name") < 0); // When equal, the record
                                                       // id is used as a tie
                                                       // breaker
    }

    @Test
    public void testCompareToMultiKeys() {
        Mock a = new Mock();
        a.name = "Mary";
        a.age = 40;
        Mock b = new Mock();
        b.name = "Barb";
        b.age = 20;
        Mock c = new Mock();
        c.name = "Mary";
        c.age = 41;
        Mock d = new Mock();
        d.name = "Alice";
        d.age = 10;
        Assert.assertTrue(a.compareTo(b, "name age") > 0);
        Assert.assertTrue(b.compareTo(c, "name age") < 0);
        Assert.assertTrue(c.compareTo(d, "name age") > 0);
        Assert.assertTrue(a.compareTo(c, "name <age") > 0);
    }

    @Test
    public void testThrowSupressedExceptions() {
        Mock a = new Mock();
        a.name = "Bob";
        Mock b = new Mock();
        b.name = "Bob";
        a.save();
        if(b.save()) {
            Assert.fail();
        }
        else {
            try {
                b.throwSupressedExceptions();
                Assert.fail();
            }
            catch (RuntimeException e) {
                Assert.assertTrue(
                        e.getMessage().startsWith("name must be unique"));
            }

        }
    }

    @Test
    public void testCompareToUsingNullValuesDoesNotNPE() {
        Mock a = new Mock();
        Mock b = new Mock();
        a.compareTo(b, "name");
        Assert.assertTrue(true); // lack of Exception means that the test passes
    }

    @Test
    public void testSavingRecordWithLinksDoesNotCreateExtraneousRevisions() {
        Sock a = new Sock("a", new Dock("a"));
        a.save();
        Concourse concourse = Concourse.connect("localhost",
                server.getClientPort(), "admin", "admin");
        int expected = concourse.audit(a.id()).size();
        a.save();
        int actual = concourse.audit(a.id()).size();
        Assert.assertEquals(expected, actual);
    }

    @Test
    public void testSavingRecordWithChangeToLink() {
        Sock a = new Sock("a", new Dock("a"));
        a.save();
        Dock d = new Dock("b");
        Reflection.set("dock", d, a);
        a.save();
        a = runway.load(Sock.class, a.id());
        Assert.assertEquals(d, a.dock);
    }

    @Test
    public void testSetDynamicValue() {
        Flock flock = new Flock("flock");
        String key = Random.getSimpleString();
        flock.set(key, 1);
        Assert.assertEquals(1, (int) flock.get(key));
        Assert.assertTrue(flock.map().containsKey(key));
    }

    @Test
    public void testJsonCycleDetection() {

        Gson gson = new GsonBuilder().setPrettyPrinting()
                .registerTypeHierarchyAdapter(Record.class,
                        new TypeAdapter<Record>() {

                            @Override
                            public void write(JsonWriter out, Record value)
                                    throws IOException {
                                out.jsonValue(value.json(SerializationOptions
                                        .builder().serializeNullValues(true)
                                        .build()));
                            }

                            @Override
                            public Record read(JsonReader in)
                                    throws IOException {
                                throw new UnsupportedOperationException();
                            }

                        })
                .create();
        Node a = new Node("a");
        Node b = new Node("b");
        Node c = new Node("c");
        a.friends.add(b);
        a.friends.add(c);
        b.friends.add(a);
        b.friends.add(c);
        c.friends.add(a);
        c.friends.add(b);
        String json = gson.toJson(ImmutableList.of(c, a, b));
        System.out.println(json);
        Assert.assertTrue(true); // lack of StackOverflowExceptions means we
                                 // pass

    }

    @Test
    public void testSaveDeferredReference() {
        Jock jock = new Jock("A");
        jock.mentor = new DeferredReference<>(new Jock("B"));
        long id = jock.mentor.get().id();
        jock.save();
        Assert.assertEquals(Link.to(id), client.get("mentor", jock.id()));
    }

    @Test
    public void testSaveDeferredReferenceCollection() {
        Jock jock = new Jock("A");
        jock.friends.add(new DeferredReference<>(new Jock("B")));
        jock.friends.add(new DeferredReference<>(new Jock("C")));
        jock.friends.add(new DeferredReference<>(new Jock("D")));
        Set<Link> expected = jock.friends.stream()
                .map(ref -> Link.to(ref.get().id()))
                .collect(Collectors.toSet());
        jock.save();
        Assert.assertEquals(expected, client.select("friends", jock.id()));
    }

    @Test
    public void testGetNavigation() {
        Sock sock = new Sock("A", new Dock("B"));
        Assert.assertEquals("B", sock.get("dock.dock"));
    }

    @Test
    public void testGetNavigationCollection() {
        Node a = new Node("a");
        Node b = new Node("b");
        Node c = new Node("c");
        a.friends.add(b);
        a.friends.add(c);
        Assert.assertEquals(ImmutableList.of("b", "c"), a.get("friends.label"));
    }

    @Test
    public void testMapNavigationCollection() {
        Node a = new Node("a");
        Node b = new Node("b");
        Node c = new Node("c");
        a.friends.add(b);
        a.friends.add(c);
        Assert.assertEquals(
                ImmutableMap.of("friends",
                        ImmutableList.of(ImmutableMap.of("label", "b"),
                                ImmutableMap.of("label", "c"))),
                a.map("friends.label"));
    }

    @Test
    public void testGetNavigationCollectionNested() {
        Node a = new Node("a");
        Node b = new Node("b");
        Node c = new Node("c");
        a.friends.add(b);
        a.friends.add(c);
        Node d = new Node("d");
        Node e = new Node("e");
        b.friends.add(d);
        c.friends.add(e);
        c.friends.add(a);
        Assert.assertEquals(
                ImmutableList.of(ImmutableList.of("d"),
                        ImmutableList.of("e", "a")),
                a.get("friends.friends.label"));
    }

    @Test
    public void testMapNavigationCollectionNested() {
        Node a = new Node("a");
        Node b = new Node("b");
        Node c = new Node("c");
        a.friends.add(b);
        a.friends.add(c);
        Node d = new Node("d");
        Node e = new Node("e");
        b.friends.add(d);
        c.friends.add(e);
        c.friends.add(a);
        Assert.assertEquals(
                ImmutableMap
                        .of("friends",
                                ImmutableList.of(
                                        ImmutableMap.of("friends",
                                                ImmutableList
                                                        .of(ImmutableMap.of(
                                                                "label", "d"))),
                                        ImmutableMap.of("friends",
                                                ImmutableList.of(
                                                        ImmutableMap.of("label",
                                                                "e"),
                                                        ImmutableMap.of("label",
                                                                "a"))))),
                a.map("friends.friends.label"));
    }

    @Test
    public void testMapNavigation() {
        Sock sock = new Sock("A", new Dock("B"));
        Assert.assertEquals(ImmutableSet.of("dock.dock"),
                Association.of(sock.map("dock.dock")).flatten().keySet());
        Assert.assertEquals(
                ImmutableMap.of("dock", ImmutableMap.of("dock", "B")),
                sock.map("dock.dock"));
    }

    @Test
    public void testMapNavigationComplex() {
        Company company = new Company("Cinchapi");
        User a = new User("a", "a@a.com", company);
        User b = new User("b", "b@b.com", company);
        runway.save(company, a, b);
        Map<String, Object> data = company.map("users.name", "users.email");
        Set<?> expected = ImmutableSet.of(
                ImmutableMap.of("name", "a", "email", "a@a.com"),
                ImmutableMap.of("name", "b", "email", "b@b.com"));
        Set<?> actual = Collections
                .ensureSet((Collection<?>) data.get("users"));
        Assert.assertEquals(expected, actual);
    }

    @Test
    public void testSetValueToNullRemovesFromDatabase() {
        Mock mock = new Mock();
        mock.alive = true;
        mock.age = 10;
        mock.name = "Mock";
        mock.bar = false;
        mock.save();
        mock.age = null;
        mock.save();
        mock = runway.load(Mock.class, mock.id());
        Assert.assertNull(mock.age);
    }

    @Test
    public void testCannotDynamicallySetIntrinsicAttributeWithInvalidType() {
        Mock mock = new Mock();
        try {
            mock.set("age", "10");
            Assert.fail();
        }
        catch (Exception e) {
            Assert.assertTrue(true);
        }
        Assert.assertNotEquals("10", mock.age);
    }
<<<<<<< HEAD
=======
    
    @Test(expected = IllegalStateException.class)
    public void testRequiredConstraintEnforcedOnExplicitLoad() {
        Mock mock = new Mock();
        mock.name = "Jeff Nelson";
        mock.age = 32;
        mock.save();
        Concourse concourse = Concourse.at().port(server.getClientPort()).connect();
        try {
            concourse.clear("name", mock.id());
        }
        finally {
            concourse.close();
        }
        mock = runway.load(Mock.class, mock.id());     
    }
    
    @Test(expected = IllegalStateException.class)
    public void testRequiredConstraintEnforcedOnImplicitLoad() {
        for(int i = 0; i < Random.getScaleCount(); ++i) {
            Mock m = new Mock();
            m.name = Random.getSimpleString();
            m.age = i;
            m.save();
        }
        Mock mock = new Mock();
        mock.name = "Jeff Nelson";
        mock.age = 32;
        mock.save();
        Concourse concourse = Concourse.at().port(server.getClientPort()).connect();
        try {
            concourse.clear("name", mock.id());
        }
        finally {
            concourse.close();
        }    
        Set<Mock> mocks = runway.find(Mock.class, Criteria.where().key("age").operator(Operator.LESS_THAN_OR_EQUALS).value(32));
        for(Mock m : mocks) {
            System.out.println(m.name);
        }
    }
    
    @Test
    public void testDefaultRealms() {
        Mock mock = new Mock();
        mock.name = "Jeff Nelson";
        mock.age = 32;
        mock.save();
        mock = runway.load(Mock.class, mock.id());
        Assert.assertEquals(ImmutableSet.of(), mock.realms());
    }
    
    @Test
    public void testAddRealm() {
        Mock mock = new Mock();
        mock.name = "Jeff Nelson";
        mock.age = 32;
        mock.addRealm("test");
        mock.save();
        mock = runway.load(Mock.class, mock.id());
        Assert.assertEquals(ImmutableSet.of("test"), mock.realms());
    }
    
    @Test
    public void testAddMultiRealms() {
        Mock mock = new Mock();
        mock.name = "Jeff Nelson";
        mock.age = 32;
        mock.addRealm("test");
        mock.save();
        mock = runway.load(Mock.class, mock.id());
        mock.addRealm("prod");
        mock.save();
        mock = runway.load(Mock.class, mock.id());
        Assert.assertEquals(ImmutableSet.of("test", "prod"), mock.realms());
    }
    
    @Test
    public void testRemoveRealm() {
        Mock mock = new Mock();
        mock.name = "Jeff Nelson";
        mock.age = 32;
        mock.addRealm("test");
        mock.save();
        mock = runway.load(Mock.class, mock.id());
        mock.addRealm("prod");
        mock.save();
        mock = runway.load(Mock.class, mock.id());
        mock.removeRealm("test");
        mock.save();
        mock = runway.load(Mock.class, mock.id());
        Assert.assertEquals(ImmutableSet.of("prod"), mock.realms());
    }
    
    @Test
    public void testRemoveAllRealms() {
        Mock mock = new Mock();
        mock.name = "Jeff Nelson";
        mock.age = 32;
        mock.addRealm("test");
        mock.save();
        mock = runway.load(Mock.class, mock.id());
        mock.addRealm("prod");
        mock.save();
        mock = runway.load(Mock.class, mock.id());
        mock.removeRealm("test");
        mock.removeRealm("prod");
        mock.save();
        mock = runway.load(Mock.class, mock.id());
        Assert.assertEquals(ImmutableSet.of(), mock.realms());
    }
>>>>>>> 015275dc

    class Node extends Record {

        public String label;
        public List<Node> friends = Lists.newArrayList();

        public Node(String label) {
            this.label = label;
        }
    }

    class Mock extends Record {

        @Unique
        @Required
        public String name;

        public Integer age;

        public boolean alive = true;

        @SuppressWarnings("unused")
        private boolean foo = false;

        @Readable
        private boolean bar = false;

    }

    class Flock extends Record {

        public final String name;

        public Flock(String name) {
            this.name = name;
        }
    }

    class Sock extends Record {

        public final String sock;
        public final Dock dock;

        public Sock(String sock, Dock dock) {
            this.sock = sock;
            this.dock = dock;
        }

        @Override
        public Map<Class<?>, TypeAdapter<?>> typeAdapters() {
            return ImmutableMap.of(Dock.class, new TypeAdapter<Dock>() {

                @Override
                public void write(JsonWriter out, Dock value)
                        throws IOException {
                    out.value("foo");
                }

                @Override
                public Dock read(JsonReader in) throws IOException {
                    return null;
                }

            });
        }
    }

    class Lock extends Record {
        public final List<Dock> docks;

        public Lock(List<Dock> docks) {
            this.docks = docks;
        }
    }

    class Dock extends Record {

        public final String dock;

        public Dock(String dock) {
            this.dock = dock;
        }
    }

    class Tock extends Record {
        public List<Stock> stocks = Lists.newArrayList();
        public boolean zombie = false;

        public Tock() {

        }
    }

    class Stock extends Record {
        public Tock tock;
    }

    class Pock extends Record {
        public Tag tag;

        public Pock(String tag) {
            this.tag = Tag.create(tag);
        }

        @Override
        public Map<Class<?>, TypeAdapter<?>> typeAdapters() {
            return ImmutableMap.of(Tag.class, new TypeAdapter<Tag>() {

                @Override
                public void write(JsonWriter out, Tag value)
                        throws IOException {
                    out.value(tag.toString());
                }

                @Override
                public Tag read(JsonReader in) throws IOException {
                    return null;
                }

            });
        }

    }

    enum SampleEnum {
        FOO
    }

    class HasEnumCollection extends Record {
        Set<SampleEnum> enumCollection = Sets.newHashSet();

        public HasEnumCollection() {
            enumCollection.add(SampleEnum.FOO);
        }
    }

    class Shoe extends Record {

        public Shoe(List<String> shoes) {
            this.shoes = shoes;
        }

        List<String> shoes;
        boolean ignore = false;
    }

    class Nock extends Mock {

        @Override
        public Map<String, Object> derived() {
            return ImmutableMap.of("city", "Atlanta");
        }

    }

    class Rock extends Nock {

        @Override
        public Map<String, Supplier<Object>> computed() {
            return ImmutableMap.of("state", () -> {
                long stop = System.currentTimeMillis() + 1000;
                while (System.currentTimeMillis() < stop) {
                    continue;
                }
                return "Georgia";
            });
        }
    }

    class Bock extends Nock {
        @Override
        public Map<String, Supplier<Object>> computed() {
            return ImmutableMap.of("state",
                    () -> Continuation.of(UUID::randomUUID));
        }
    }

    class Jock extends Record {

        public String name;
        public DeferredReference<Jock> mentor;
        public List<DeferredReference<Jock>> friends = Lists.newArrayList();

        public Jock(String name) {
            this.name = name;
        }

    }

    class User extends Record {
        String name;
        String email;
        Company company;

        public User(String name, String email, Company company) {
            this.name = name;
            this.email = email;
            this.company = company;
        }
    }

    class Company extends Record {

        String name;

        public Company(String name) {
            this.name = name;
        }

        public Set<User> users() {
            return db.find(User.class, Criteria.where().key("company")
                    .operator(Operator.LINKS_TO).value(id()));
        }

        @Override
        public Map<String, Supplier<Object>> computed() {
            return ImmutableMap.of("users", () -> users());
        }
    }

}<|MERGE_RESOLUTION|>--- conflicted
+++ resolved
@@ -808,8 +808,6 @@
         }
         Assert.assertNotEquals("10", mock.age);
     }
-<<<<<<< HEAD
-=======
     
     @Test(expected = IllegalStateException.class)
     public void testRequiredConstraintEnforcedOnExplicitLoad() {
@@ -921,7 +919,6 @@
         mock = runway.load(Mock.class, mock.id());
         Assert.assertEquals(ImmutableSet.of(), mock.realms());
     }
->>>>>>> 015275dc
 
     class Node extends Record {
 
