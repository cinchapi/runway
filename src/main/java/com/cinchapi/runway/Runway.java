--- conflicted
+++ resolved
@@ -108,7 +108,6 @@
         });
     }
 
-<<<<<<< HEAD
     /**
      * Placeholder for a {@code null} {@link Order} parameter.
      */
@@ -119,8 +118,6 @@
      */
     private static Page NO_PAGINATION = null;
 
-=======
->>>>>>> 87fa3485
     /**
      * Return a builder that can be used to precisely configure a {@link Runway}
      * instance.
@@ -178,13 +175,11 @@
                 .password(password).environment(environment).build();
     }
 
-<<<<<<< HEAD
-    /**
-     * Return a {@link List} based {
-     * 
-     * @
+    /**
+     * Return a {@link List} based order specification.
+     * 
      * @param order
-     * @return
+     * @return the list-based order
      */
     private static List<String> backwardsCompatible(Order order) {
         List<String> components = Lists.newArrayList();
@@ -203,8 +198,6 @@
         return components;
     }
 
-=======
->>>>>>> 87fa3485
     /**
      * A connection pool to the underlying Concourse database.
      */
