--- conflicted
+++ resolved
@@ -268,11 +268,6 @@
     }
 
     /**
-<<<<<<< HEAD
-     * Execute the equivalent logic of {@link Map#getOrDefault(Object, Object)}
-     * on {@code map}, but ensure that a false negative bug does not occur.
-     * 
-=======
      * Use reflection to get the value for {@code field} in {@code record}.
      * 
      * @param field
@@ -292,7 +287,6 @@
      * Execute the equivalent logic of {@link Map#getOrDefault(Object, Object)}
      * on {@code map}, but ensure that a false negative bug does not occur.
      * 
->>>>>>> 3eb5e778
      * @param map
      * @param key
      * @param defaultValue
@@ -316,8 +310,6 @@
             }
         }
         return value != null ? value : defaultValue;
-<<<<<<< HEAD
-=======
     }
 
     /**
@@ -390,7 +382,6 @@
             hasher.putInt(0);
             hasher.putInt(0);
         }
->>>>>>> 3eb5e778
     }
 
     /**
@@ -452,20 +443,13 @@
      */
     @SuppressWarnings("unchecked")
     private static <T extends Record> T load(Class<?> clazz, long id,
-<<<<<<< HEAD
-            TLongObjectMap<Record> existing, ConnectionPool connections,
-=======
             ConcurrentMap<Long, Record> existing, ConnectionPool connections,
->>>>>>> 3eb5e778
             Concourse concourse, Runway runway,
             @Nullable Map<String, Set<Object>> data, String prefix) {
         T record = (T) newDefaultInstance(clazz, connections);
         setInternalFieldValue("id", id, record);
-<<<<<<< HEAD
-=======
         setInternalFieldValue("waitingToBeDeleted", new LinkedHashSet<>(),
                 record);
->>>>>>> 3eb5e778
         record.assign(runway);
         record.load(concourse, existing, data, prefix);
         record.onLoad();
@@ -1625,11 +1609,7 @@
      * @param existing
      */
     /* package */ final void load(Concourse concourse,
-<<<<<<< HEAD
-            TLongObjectMap<Record> existing) {
-=======
             ConcurrentMap<Long, Record> existing) {
->>>>>>> 3eb5e778
         load(concourse, existing, null);
     }
 
@@ -1642,11 +1622,7 @@
      * @param data
      */
     /* package */ final void load(Concourse concourse,
-<<<<<<< HEAD
-            TLongObjectMap<Record> existing,
-=======
             ConcurrentMap<Long, Record> existing,
->>>>>>> 3eb5e778
             @Nullable Map<String, Set<Object>> data) {
         load(concourse, existing, data, null);
     }
@@ -1661,11 +1637,7 @@
      *            only be provided from a trusted source
      */
     /* package */ @SuppressWarnings({ "rawtypes", "unchecked" })
-<<<<<<< HEAD
-    final void load(Concourse concourse, TLongObjectMap<Record> existing,
-=======
     final void load(Concourse concourse, ConcurrentMap<Long, Record> existing,
->>>>>>> 3eb5e778
             @Nullable Map<String, Set<Object>> data, @Nullable String prefix) {
         Preconditions.checkState(id != NULL_ID);
         existing.put(id, this); // add the current object so we don't
@@ -2004,8 +1976,6 @@
      * 
      * @return the computer properties
      */
-<<<<<<< HEAD
-=======
     private Map<String, Supplier<Object>> $computed() {
         if(computed == null) {
             computed = new HashMap<>();
@@ -2087,7 +2057,6 @@
      * @param concourse
      * @throws IllegalStateException
      */
->>>>>>> 3eb5e778
     private void checkConstraints(Concourse concourse,
             @Nullable Map<String, Set<Object>> data, String prefix) {
         try {
@@ -2096,17 +2065,11 @@
                 section = concourse.get(SECTION_KEY, id);
             }
             else {
-<<<<<<< HEAD
-                section = (String) Iterables
-                        .getLast(data.computeIfAbsent(prefix + SECTION_KEY,
-                                ignore -> concourse.select(SECTION_KEY, id)));
-=======
                 Set<Object> $$ = data.computeIfAbsent(prefix + SECTION_KEY,
                         $ -> concourse.select(SECTION_KEY, id));
                 if(!$$.isEmpty()) {
                     section = (String) Iterables.getLast($$);
                 }
->>>>>>> 3eb5e778
             }
             Verify.that(section != null);
             Verify.that(
@@ -3556,544 +3519,6 @@
     };
 
     /**
-     * A collection of static data about available {@link Record} types and
-     * their fields to make {@link Runway} operations more efficient.
-     *
-     * @author Jeff Nelson
-     */
-    public static class StaticAnalysis {
-
-        /**
-         * Return the {@link StaticAnalysis}.
-         * <p>
-         * NOTE: Scanning the classpath to perform static analysis adds startup
-         * costs proportional to the number of classes defined, so it is only
-         * done once to minimize the effect of the cost.
-         * </p>
-         * 
-         * @return the {@link StaticAnalysis}
-         */
-        public static StaticAnalysis instance() {
-            return INSTANCE;
-        }
-
-        /**
-         * Return the non-cyclic paths (e.g., keys and navigation keys) for
-         * the fields in {@code clazz}; all prefixed with {@code prefix} and
-         * using {@code ancestors} for cycle detection.
-         * 
-         * @param clazz
-         * @param hierarchies
-         * @param fieldsByClass
-         * @return the paths
-         */
-        private static Set<String> computePaths(Class<? extends Record> clazz,
-                Multimap<Class<? extends Record>, Class<?>> hierarchies,
-                Map<Class<? extends Record>, Map<String, Field>> fieldsByClass) {
-            return computePaths(clazz, hierarchies, fieldsByClass, "",
-                    Sets.newHashSet());
-        }
-
-        /**
-         * Return the non-cyclic paths (e.g., keys and navigation keys) for
-         * the fields in {@code clazz}; all prefixed with {@code prefix} and
-         * using {@code ancestors} for cycle detection.
-         * 
-         * @param clazz
-         * @param hierarchies
-         * @param fieldsByClass
-         * @param prefix
-         * @param ancestors
-         * @return the paths
-         */
-        @SuppressWarnings("unchecked")
-        private static Set<String> computePaths(Class<? extends Record> clazz,
-                Multimap<Class<? extends Record>, Class<?>> hierarchies,
-                Map<Class<? extends Record>, Map<String, Field>> fieldsByClass,
-                String prefix, Set<Class<? extends Record>> ancestors) {
-            ancestors.add(clazz);
-            Set<String> paths = new LinkedHashSet<>();
-            paths.add(prefix + SECTION_KEY);
-            paths.add(prefix + IDENTIFIER_KEY);
-            paths.add(prefix + REALMS_KEY);
-            Collection<Field> fields = fieldsByClass
-                    .getOrDefault(clazz, ImmutableMap.of()).values();
-            for (Field field : fields) {
-                Class<?> type = field.getType();
-                Set<Class<? extends Record>> lineage = new HashSet<>(ancestors);
-                if(Record.class.isAssignableFrom(type)
-                        && !ancestors.contains(type)
-                        && (COMPUTE_PATHS_FOR_DESCENDANT_DEFINED_FIELDS
-                                || !hasDescendantDefinedFields(type,
-                                        hierarchies, fieldsByClass))) {
-                    Class<? extends Record> _type = (Class<? extends Record>) type;
-                    lineage.add(_type);
-                    Collection<Class<?>> hierarchy = hierarchies.get(_type);
-                    Set<String> nested = new HashSet<>();
-                    for (Class<?> descendant : hierarchy) {
-                        // Account for declared types having descendant defined
-                        // fields in child classes by computing the paths for
-                        // each descendant type at this junction, in the path
-                        nested.addAll(computePaths(
-                                (Class<? extends Record>) descendant,
-                                hierarchies, fieldsByClass,
-                                prefix + field.getName() + ".", lineage));
-                    }
-                    paths.addAll(nested);
-                }
-                else {
-                    paths.add(prefix + field.getName());
-                }
-            }
-            return paths;
-        }
-
-        /**
-         * Perform {@link #computePaths(Class, Multimap, Map)} for each
-         * {@link Class} in the {@link #hierarchies hierarchy} of {@code clazz}.
-         * 
-         * @param clazz
-         * @param hierarchies
-         * @param fieldsByClass
-         * @return all the paths in the hierarchy
-         */
-        @SuppressWarnings("unchecked")
-        private static Set<String> computePathsHierarchy(
-                Class<? extends Record> clazz,
-                Multimap<Class<? extends Record>, Class<?>> hierarchies,
-                Map<Class<? extends Record>, Map<String, Field>> fieldsByClass) {
-            Set<String> paths = new LinkedHashSet<>();
-            Collection<Class<?>> hiearchy = hierarchies.get(clazz);
-            for (Class<?> type : hiearchy) {
-                paths.addAll(computePaths((Class<? extends Record>) type,
-                        hierarchies, fieldsByClass));
-            }
-            return paths;
-        }
-
-        /**
-         * Return {@code true} if {@code clazz} has any descendants in its
-         * hierarchy that have additional fields that are not defined in
-         * {@code clazz}.
-         * 
-         * @param clazz
-         * @param hierarchies
-         * @param fieldsByClass
-         * @return {@code true} if {@code clazz} is the parent to any
-         *         descendants with descendant defined fields
-         */
-        @SuppressWarnings("unchecked")
-        private static boolean hasDescendantDefinedFields(Class<?> clazz,
-                Multimap<Class<? extends Record>, Class<?>> hierarchies,
-                Map<Class<? extends Record>, Map<String, Field>> fieldsByClass) {
-            Collection<Class<?>> descendants = hierarchies
-                    .get((Class<? extends Record>) clazz);
-            if(descendants.size() == 1) {
-                return false;
-            }
-            else {
-                Map<String, Field> fields = fieldsByClass.get(clazz);
-                for (Class<?> descendant : descendants) {
-                    if(!fields.equals(fieldsByClass.get(descendant))) {
-                        return true;
-                    }
-                }
-                return false;
-            }
-        }
-
-        /**
-         * Internal toggle to control the aggressiveness of the logic for
-         * {@link #computePaths(Class, Multimap, Map) computing paths} when a
-         * declared field type is a the parent to a descendant class with
-         * {@link #hasDescendantDefinedFields(Class, Multimap, Map) descendant
-         * defined fields}.
-         * <p>
-         * When this field is set to {@code true}, the computed paths should
-         * include those for every possible descendant defined field. Otherwise,
-         * fields whose declared type is a parent to a descendant with
-         * descendant defined fields should not be expanded.
-         * </p>
-         */
-        // Visible for Testing
-        static boolean COMPUTE_PATHS_FOR_DESCENDANT_DEFINED_FIELDS = false;
-
-        static {
-            Logging.disable(Reflections.class);
-            Reflections.log = null; // turn off reflection logging
-        }
-
-        private static final StaticAnalysis INSTANCE = new StaticAnalysis();
-
-        /**
-         * A mapping from each {@link Record} class to its traversable paths.
-         */
-        private Map<Class<? extends Record>, Set<String>> pathsByClass;
-
-        /**
-         * A mapping from each {@link Record} class to the traversable paths in
-         * its {@link #hierarchies hierarchy}.
-         */
-        private Map<Class<? extends Record>, Set<String>> pathsByClassHierarchy;
-
-        /**
-         * A mapping from each {@link Record} class to itself and all of its
-         * descendants. This facilitates querying across hierarchies.
-         */
-        private final Multimap<Class<? extends Record>, Class<?>> hierarchies;
-
-        /**
-         * A mapping from each {@link Record} class to each its non-internal
-         * keys,
-         * each of which is mapped to the associated {@link Field} object.
-         */
-        private final Map<Class<? extends Record>, Map<String, Field>> fieldsByClass;
-
-        /**
-         * A mapping from each {@link Record} class to each of its non-internal
-         * keys, each of which is mapped to a collection of type arguments
-         * associated with that corresponding {@link Field} object.
-         */
-        private final Map<Class<? extends Record>, Map<String, Collection<Class<?>>>> fieldTypeArgumentsByClass;
-
-        /**
-         * A collection containing each {@link Record} class that has at least
-         * one
-         * field whose type is a subclass of {@link Record}.
-         */
-        private final Set<Class<? extends Record>> hasRecordFieldTypeByClass;
-
-        /**
-         * A collection containing each {@link Record} class that itself or is
-         * the
-         * ancestors of a {@link Record} class that has at least one field whose
-         * type is a subclass of {@link Record}.
-         */
-        private final Set<Class<? extends Record>> hasRecordFieldTypeByClassHierarchy;
-
-        /**
-         * Reflection handler
-         */
-        private final Reflections reflection = new Reflections(
-                new SubTypesScanner());
-
-        /**
-         * Construct a new instance.
-         */
-        private StaticAnalysis() {
-            this.hierarchies = HashMultimap.create();
-            this.pathsByClass = new HashMap<>();
-            this.pathsByClassHierarchy = new HashMap<>();
-            this.fieldsByClass = new HashMap<>();
-            this.fieldTypeArgumentsByClass = new HashMap<>();
-            this.hasRecordFieldTypeByClass = new HashSet<>();
-            this.hasRecordFieldTypeByClassHierarchy = new HashSet<>();
-            Set<String> internalFieldNames = INTERNAL_FIELDS.keySet();
-            reflection.getSubTypesOf(Record.class).forEach(type -> {
-                // Build class hierarchy
-                hierarchies.put(type, type);
-                reflection.getSubTypesOf(type)
-                        .forEach(subType -> hierarchies.put(type, subType));
-
-                // Get non-internal fields and associated metadata
-                Stream<Field> nonInternalFields = Arrays
-                        .asList(Reflection.getAllDeclaredFields(type)).stream()
-                        .filter(field -> !internalFieldNames
-                                .contains(field.getName()));
-                nonInternalFields.forEach(field -> {
-                    Map<String, Field> fields = fieldsByClass
-                            .computeIfAbsent(type, $ -> new HashMap<>());
-                    Map<String, Collection<Class<?>>> fieldTypeArguments = fieldTypeArgumentsByClass
-                            .computeIfAbsent(type, $ -> new HashMap<>());
-                    String key = field.getName();
-                    fields.put(key, field);
-                    fieldTypeArguments.put(key,
-                            Reflection.getTypeArguments(field));
-                    if(Record.class.isAssignableFrom(field.getType())) {
-                        hasRecordFieldTypeByClass.add(type);
-                    }
-                });
-            });
-
-            hierarchies.forEach((type, relative) -> {
-                if(hasRecordFieldTypeByClass.contains(relative)) {
-                    hasRecordFieldTypeByClassHierarchy.add(type);
-                }
-            });
-
-            // Now that the hierarchies and fields for each Record type have
-            // been documented, go through again and compute the paths for each
-            // one
-            computeAllPossiblePaths();
-        }
-
-        /**
-         * Return the descendants of {@code clazz}.
-         * 
-         * @param clazz
-         * @return the hierarchy
-         */
-        public <T extends Record> Collection<Class<?>> getClassHierarchy(
-                Class<T> clazz) {
-            return hierarchies.get(clazz);
-        }
-
-        /**
-         * Return the {@link Field} object for {@code key} in {@code clazz}.
-         * 
-         * @param clazz
-         * @param key
-         * @return the {@link Field} object
-         */
-        public <T extends Record> Field getField(Class<T> clazz, String key) {
-            try {
-                return fieldsByClass.get(clazz).get(key);
-            }
-            catch (NullPointerException e) {
-                throw new IllegalArgumentException(
-                        "Unknown Record type: " + clazz);
-            }
-        }
-
-        /**
-         * Return the {@link Field} object for {@code key} in the {@link Class}
-         * of {@code record}.
-         * 
-         * @param record
-         * @param key
-         * @return the {@link Field} object
-         */
-        public <T extends Record> Field getField(T record, String key) {
-            return getField(record.getClass(), key);
-        }
-
-        /**
-         * Return the non-internal {@link Field} objects for {@code clazz}.
-         * 
-         * @param clazz
-         * @return the {@link Fields}
-         */
-        public <T extends Record> Collection<Field> getFields(Class<T> clazz) {
-            try {
-                return fieldsByClass.get(clazz).values();
-            }
-            catch (NullPointerException e) {
-                throw new IllegalArgumentException(
-                        "Unknown Record type: " + clazz);
-            }
-        }
-
-        /**
-         * Return the non-internal {@link Field} objects for {@link Class} of
-         * {@code record}.
-         * 
-         * @param record
-         * @return the {@link Fields}
-         */
-        public <T extends Record> Collection<Field> getFields(T record) {
-            return getFields(record.getClass());
-        }
-
-        /**
-         * Return the names of the non-internal fields in {@code clazz}.
-         * 
-         * @param clazz
-         * @return the keys
-         */
-        public <T extends Record> Set<String> getKeys(Class<T> clazz) {
-            try {
-                return fieldsByClass.get(clazz).keySet();
-            }
-            catch (NullPointerException e) {
-                throw new IllegalArgumentException(
-                        "Unknown Record type: " + clazz);
-            }
-        }
-
-        /**
-         * Return all the paths (e.g., navigable keys based on fields with
-         * linked
-         * {@link Record} types) for {@code clazz}.
-         * 
-         * @param clazz
-         * @return the paths
-         */
-        public <T extends Record> Set<String> getPaths(Class<T> clazz) {
-            return pathsByClass.get(clazz);
-        }
-
-        /**
-         * Return all the paths (e.g., navigable keys based on fields with
-         * linked
-         * {@link Record} types) for {@code clazz} and all of its descendents.
-         * 
-         * @param clazz
-         * @return the paths
-         */
-        public Set<String> getPathsHierarchy(Class<? extends Record> clazz) {
-            return pathsByClassHierarchy.get(clazz);
-        }
-
-        /**
-         * Return any defined type arguments for the field named {@code key} in
-         * {@code clazz}.
-         * 
-         * @param clazz
-         * @param key
-         * @return the type arguments
-         */
-        public <T extends Record> Collection<Class<?>> getTypeArguments(
-                Class<T> clazz, String key) {
-            try {
-                return fieldTypeArgumentsByClass.get(clazz).get(key);
-            }
-            catch (NullPointerException e) {
-                throw new IllegalArgumentException(
-                        "Unknown Record type: " + clazz);
-            }
-        }
-
-        /**
-         * Return any defined type arguments for the field named {@code key} in
-         * the
-         * {@link Class} of {@code record}.
-         * 
-         * @param clazz
-         * @param key
-         * @return the type arguments
-         */
-        public <T extends Record> Collection<Class<?>> getTypeArguments(
-                T record, String key) {
-            return getTypeArguments(record.getClass(), key);
-        }
-
-        /**
-         * Return {@code true} if {@code clazz} has any fields whose type is a
-         * subclass of {@link Record}.
-         * 
-         * @param clazz
-         * @return {@code true} if {@code clazz} has any {@link Record} type
-         *         fields
-         */
-        public boolean hasFieldOfTypeRecordInClass(
-                Class<? extends Record> clazz) {
-            return hasRecordFieldTypeByClass.contains(clazz);
-        }
-
-        /**
-         * Return {@code true} if {@code clazz}, or any of its descendants, have
-         * any
-         * fields whose type is a subclass of {@link Record}.
-         * 
-         * @param clazz
-         * @return {@code true} if {@code clazz}, or any of its children, have
-         *         any
-         *         {@link Record} type fields
-         */
-        public boolean hasFieldOfTypeRecordInClassHierarchy(
-                Class<? extends Record> clazz) {
-            return hasRecordFieldTypeByClassHierarchy.contains(clazz);
-        }
-
-        /**
-         * Do {@link #computePaths(Class, Multimap, Map)} for every
-         * {@link Record} type and store.
-         */
-        // Visible for Testing
-        void computeAllPossiblePaths() {
-            reflection.getSubTypesOf(Record.class).forEach(type -> {
-                pathsByClass.put(type,
-                        computePaths(type, hierarchies, fieldsByClass));
-                pathsByClassHierarchy.put(type, computePathsHierarchy(type,
-                        hierarchies, fieldsByClass));
-            });
-        }
-
-    }
-
-    /**
-     * A read-only {@link Map} that ensures that the values of another
-     * {@link Map} are wrapped in a {@link Collection}.
-     * <p>
-     * If the input {@link Map} associates a key to a scalar value, that value
-     * is added to a {@link Collection}. Otherwise, if the associated value is a
-     * {@link Sequence}, the items within it are represented using a
-     * {@link Collection}.
-     * </p>
-     *
-     * @author Jeff Nelson
-     */
-    private static class CollectionValueWrapperMap<K>
-            extends AbstractMap<K, Collection<Object>> {
-
-        private final Map<K, Object> data;
-
-        /**
-         * Construct a new instance.
-         * 
-         * @param data
-         */
-        public CollectionValueWrapperMap(Map<K, Object> data) {
-            this.data = data;
-        }
-
-        @Override
-        public boolean containsKey(Object key) {
-            return data.containsKey(key);
-        }
-
-        @Override
-        public Set<Entry<K, Collection<Object>>> entrySet() {
-            return keySet().stream()
-                    .map(key -> new AbstractMap.SimpleImmutableEntry<>(key,
-                            get(key)))
-                    .collect(Collectors.toCollection(
-                            () -> new LinkedHashSet<>(data.size())));
-        }
-
-        @SuppressWarnings("unchecked")
-        @Override
-        public Collection<Object> get(Object key) {
-            Object value = data.get(key);
-            if(value instanceof Collection) {
-                return (Collection<Object>) value;
-            }
-            else if(Sequences.isSequence(value)) {
-                return Sequences.stream(value).collect(Collectors.toList());
-            }
-            else {
-                return ImmutableList.of(value);
-            }
-        }
-
-        @Override
-        public boolean isEmpty() {
-            return data.isEmpty();
-        }
-
-        @Override
-        public Set<K> keySet() {
-            return data.keySet();
-        }
-
-        @Override
-        public Collection<Object> put(K key, Collection<Object> value) {
-            throw new UnsupportedOperationException();
-        }
-
-        @Override
-        public Collection<Object> remove(Object key) {
-            throw new UnsupportedOperationException();
-        }
-
-        @Override
-        public int size() {
-            return data.size();
-        }
-
-    }
-
-    /**
      * A {@link DatabaseInterface} that reacts to the state of the
      * {@link #runway} variable and delegates to it or throws an
      * {@link UnsupportedOperationException} if it is {@code null}.
