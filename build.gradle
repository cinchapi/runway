plugins {
    id 'java'
    id 'eclipse'
    id 'maven'
    id 'maven-publish'
    id 'signing'
    id "com.jfrog.bintray" version "1.7.3"
}

task wrapper(type: Wrapper) {
    gradleVersion = '3.0'
}

if (JavaVersion.current().isJava8Compatible()) {
    allprojects {
        tasks.withType(Javadoc) {
            options.addStringOption('Xdoclint:none', '-quiet')
        }
    }
}

repositories {
    mavenCentral()
    maven {
      url 'https://oss.sonatype.org/content/repositories/snapshots/'
    }
    maven {
      url  'http://cinchapi.bintray.com/maven'
    }
}


// Set the version for all Concourse dependencies
ext.concourseVersion = '0.10.2'

dependencies {
	compile 'com.google.guava:guava:18.0'
<<<<<<< HEAD
	compile (group: 'com.cinchapi', name: 'accent4j', version: '1.6.1', changing:true) {
=======
	compile (group: 'com.cinchapi', name: 'accent4j', version: '1.8.0', changing:true) {
>>>>>>> bcce0e10
        force = true
    }
	compile group: 'com.cinchapi', name: 'concourse-driver-java', version: concourseVersion, changing:true
  	compile group: 'com.cinchapi', name: 'concourse-import', version: concourseVersion, changing:true
	compile group: 'com.cinchapi', name: 'concourse-plugin-core', version: concourseVersion, changing:true
	compile 'org.slf4j:slf4j-api:1.7.5'
	compile 'ch.qos.logback:logback-classic:1.0.13'
	compile 'com.google.code.gson:gson:2.2.4'
	compile 'net.sf.trove4j:trove4j:3.0.3'
	compile 'com.github.stephenc.high-scale-lib:high-scale-lib:1.1.4'
	compile ('org.reflections:reflections:0.9.9-RC2'){
        exclude group: 'org.javassist', module:'javassist'
    }
    compile 'org.javassist:javassist:3.18.2-GA'

	testCompile 'junit:junit:4.11'
	testCompile group: 'com.cinchapi', name: 'concourse-ete-test-core', version: concourseVersion, changing:true
}

def getVersion = { ->
    def stdout = new ByteArrayOutputStream()
    exec {
        commandLine 'bash', 'version.sh'
        standardOutput = stdout
    }
    return stdout.toString().trim()
}

group = 'com.cinchapi'
version = getVersion()
// Drop the build component from version number and use that for
// publishing
ext.mavenVersion = version.split('\\.')
ext.mavenVersion[3] = ext.mavenVersion[3].replaceAll("[0-9]+-", "-")
ext.mavenVersion[3] = ext.mavenVersion[3].replaceAll("[0-9]+", "").trim()
ext.mavenVersion = ext.mavenVersion.join(".").replace(".-", "-").replaceAll('\\.$', "")

jar {
    manifest {
        attributes("Specificiation-Title": "Runway", "Specificiation-Version": version, "Implementation-Version": version)
    }
}

task sourcesJar(type: Jar, dependsOn: classes) {
	classifier = 'sources'
	from sourceSets.main.allSource
}

task javadocJar(type: Jar, dependsOn: javadoc) {
	classifier = 'javadoc'
	from javadoc.destinationDir
}

artifacts {
	archives sourcesJar
	archives javadocJar
}

publishing {
    publications {
        BintrayPublication(MavenPublication) {
            from components.java
            artifact sourcesJar
            artifact javadocJar
            groupId group
            artifactId project.name
            version mavenVersion
        }
    }
}

bintray {
    user = System.getenv('BINTRAY_USER')
    key = System.getenv('BINTRAY_KEY')
    publications = ['BintrayPublication']
    pkg {
        repo = mavenVersion.matches('^[0-9]+\\.[0-9]+\\.[0-9]+(-rc[0-9]+){0,1}$') ? 'maven' : 'maven-snapshots'
        name = project.name
        publish = true
        userOrg = 'cinchapi'
        override = true
        version {
            name = mavenVersion
            released = new Date()
        }
    }
}


test {
    testLogging {
        showStandardStreams = true
    }
}<|MERGE_RESOLUTION|>--- conflicted
+++ resolved
@@ -35,11 +35,7 @@
 
 dependencies {
 	compile 'com.google.guava:guava:18.0'
-<<<<<<< HEAD
-	compile (group: 'com.cinchapi', name: 'accent4j', version: '1.6.1', changing:true) {
-=======
 	compile (group: 'com.cinchapi', name: 'accent4j', version: '1.8.0', changing:true) {
->>>>>>> bcce0e10
         force = true
     }
 	compile group: 'com.cinchapi', name: 'concourse-driver-java', version: concourseVersion, changing:true
