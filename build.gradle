--- conflicted
+++ resolved
@@ -53,19 +53,11 @@
 
 
 // Set the version for all Concourse dependencies
-<<<<<<< HEAD
-ext.concourseVersion = '0.11.2'
-
-dependencies {
-	compile 'com.google.guava:guava:25.1-jre'
-	compile (group: 'com.cinchapi', name: 'accent4j', version: '1.12.1', changing:true) {
-=======
 ext.concourseVersion = '0.11.10'
 
 dependencies {
 	compile 'com.google.guava:guava:25.1-jre'
 	compile (group: 'com.cinchapi', name: 'accent4j', version: '1.14.0', changing:true) {
->>>>>>> 3eb5e778
         force = true
     }
 	compile group: 'com.cinchapi', name: 'concourse-driver-java', version: concourseVersion, changing:true
