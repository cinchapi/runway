# Changelog

<<<<<<< HEAD
=======
#### Version 1.5.0 (November 17, 2019)
* Fixed a bug that caused the `countAny` methods to return the wrong data.
* Added methods to the `Runway` driver that support filtering data. Unlike a `Criteria` or `Condition` a `filter` is a `Predicate` that receives the loaded `Record` as input and executes business logic to determine whether the `Record` should be included in the result set. For example, filtering can be used to seamlessly enforce permissions in a `Runway` method call by passing in a predicate that checks whether the caller has access to the `Record`.
* Remove support for record caching. The `Runway#builder#cache` method has been deprecated. Providing a record cache to Runway no longer has any effect. 
* Added an `onLoad` hook to the `Record` class that can be used to provide a routine that is executed whenever an existing Record is loaded from the database.
* Fixed a bug that caused the linked objects included in the `map` or `json` functions to not respect the provided `SerializationOptions`.

>>>>>>> 81a5eb66
#### Version 1.4.1 (October 2, 2019)
* Fixed a regression bug where the `Runway#findAnyUnique` failed because an attempt was made to instantiate an object of the provided class instead of the record's stored class.

#### Version 1.4.0 (August 24, 2019)
* Added a `DeferredReference` type that can be used to wrap a `Record` link within another `Record`. When a `DeferredReference` is used, the linked `Record` isn't loaded from the database until it is actually referenced for usage.
* Added support for native database sorting and pagination that is introduced in Concourse version `0.10.0`. The `Runway` driver now contains read methods that accept `Order` and `Page` parameters. If the connected server does not support native sorting and pagination, Runway will fallback to local sorting and pagination that was used prior to Concourse `0.10.0`.
* Added support for link navigation in the `#get` and `map` methods. If a `navigation key` is provided, `Runway` will traverse linked `Record` references to return the destination value(s). In the case of `map`, those destination values will be associated with a nested structure that encapsulates the Record hiearchy. For example, mapping `users.name` where `users` is a collection of Records and `name` is a String will return a mapping from `users` to a collection of maps containing the `name` key mapped to the respective value for each linked Record in the original Record's `users` collection.
* Added `#count` and `#countAny` methods to the `Runway` interface to count the number of records in a Class or across a Class hiearchy that possibly match a Criteria.
* Improved the intelligence of data streaming so that it is only activated when necessary.

#### Version 1.3.2 (August 19, 2019)
* Introduced data streaming to fix an issue that caused some requests to time out when loading large amounts of data.

#### Version 1.3.1 (July 15, 2019)
* Improved `load` performance by removing extraneous data loading.

#### Version 1.3.0 (June 29, 2019)
* Fixed a bug that cause the `Record#map` method to throw a `NullPointerException` when explictly requesting a key whose value was `null`.
* Added the `Record#intrinsic` methods, which behave similiary to the analogous `map` methods with the only difference being the `intrinsic` only considers properties that are not derived or computed (e.g. intrinsic to the Record and therefore stored in Concourse).
* Fixed a bug that caused a `NullPointerException` when attempting to retrieve a `Record`'s id by providing the `id` key to the `get`, `map`, or `json` methods. It is still preferable to retrive the id using the `#id()` method but fetching it indirectly is now supported.
* Added the `SerializationOptions` container to encapsulate various preferences when serializing `Record`s as either `json` or a `map`. Right now, the supported options are `flattenSingleElementCollections` to return Concourse-style JSON and `serializeNullValues` to return JSON containing key/value pairs where the value is null. `SerializationOptions` provide much more fluency and flexibility. As a result, the `json` methods that took a boolean parameter to `flattenSingleElementCollections` are now deprecated.
* Added *Just-In-Time Loading* for results returned from the `#find` and `#load` methods. Now, the work of loading the data for a Record in the result set is deferred until that Record is actually used. This makes stream operations more efficient because unnecessary data is no longer loaded during intermediate operations.
* Improved the performance of loading Records by loading all the record's data in memory at once instead of dispatching separate `get` or `select` requests on a field by field basis.
* Added `#search` and `#searchAny` methods to the `Runway` controller. Both of these methods provide an interface for Concourse's fulltext search functionality.
* Runway now supports result set sorting. We've added `find`, `findAny`, `load` and `loadAny` methods that take an `order` parameter in the form of a `List` or a space separated `String` sequence of `sort keys`. A `sort key` is a record attribute that is prepended with a `>` or `<` to respectively imply ascending (default) or descending sorting on the attribute. It is now possible to sort a result set on any number of keys.
* `Record`s are now `Comparable`, in support of the aformentioned result set sorting functionality.
  * **NOTE:** Sorting on computed or derived keys is **NOT** supported.
* Improved the error messages that are thrown from `Record#throwSuppressedExceptions` so that only the  messages from the suppressed exceptions are included in the thrown Exception's message as opposed to the entire stacktrace. The full stacktrace can be accessed using `Exception#getStackTrace`.
* Added a `builder()` factory to `Runway`. This builder can be used to construct a `Runway` instance. As a result, the `connect` methods that take parameters have been deprecated.
* Added support for *optional* caching to improve load performance. The `Runway` `builder` container a `cache` option that allows for specifying a Guava `Cache` that is used by Runway to cache references to loaded objects. Usage of the cache can improve the load performance of a dependent application, but should only be used if the underlying database is only changed by the Runway-dependent application.
* Made an improvement such that saving a Record that contains fields whose types are Record types (but not a collection of Records) no longer create unnecessary database revisions. Previously, the save routing would always `#set` the value of the field, which removed and added the value even if the value didn't change. Now, the `#verifyOrSet` method is used to store the value, so revisions are only created in the database if the value has actually changed.
* Improved the cylce detection algorithim in the `Recod#json` generation functionality by adding more granular cycle detection so that linked Record objects are expanded and printed unless doing so would definitely create an immediate cycle.
* Added Just-in-Time Opportunistic Bulk Loading(JITOBL) to make `#find*`, `#load*` and `#search*` methods more efficient. With JITOBL, Runway will select data for multiple records in as few database calls as possible.

#### Version 1.2.0 (March 4, 2019)
* In the `Record` class, we added a `db` attribute, containing a reference to the `Runway` instance to which the `Record` is assigned. The `db` can be used to create getter methods or computed properties that query the database to return dynamic values. For example, if a `Record` class is the destination link from a field in many other `Record` classes (e.g. a one-to-many relationship), you can query the `db` to return all the related source records.
  * **NOTE:** Runway assignment happens automatically whenever a Record is 1) loaded, 2) saved and 3) created in a JVM where only a single Runway instance is available. If a Record is created when multiple Runway instances are available, the desired one can be assigned using the `Record#assign` method.

#### Version 1.1.2 (February 13, 2019)
* Fixed a regression introduced in Version `1.1.1`. This regression caused fields of `Records` to be stored in Concourse improperly. When saving, the items in those collections would overwrite each other so that only one value was stored at a time. This release fixes the bug and restores the correct functionality. 

#### Version 1.1.1 (February 3, 2019)
* Fixed a bug that cause an issue when updating non-collection `Record` fields (which are stored as `Links` in Concourse). Previously, updating a Record reference would cause the new value to be appended to the old value in Concourse so that multiple values were stored, simulating a collection. This behaviour has now been corrected so that the new value will overwrite the previously stored value.

#### Version 1.1.0 (January 26, 2019)
* Added a `map(String...keys)` method with different semantics than that of the `get(String...keys)` method. In the `map` method, all the `Record`'s readable data is returned if no keys are provided. In the `get` implementation, an empty `Map` is returned instead.
* Deprecated the `get(String...keys)` method since it is redundant in light of the introduction of the `map(String...keys)` method.
* Added support for **negative filtering** in the `map(String...keys)` method. With negative filtering, you can provide a key that is prefixed with the minus sign (e.g. `-`) to indicate that the key should not be included in the data that is returned.
* Added the `compute` hook to support calculating dervided properties that are "expensive" to compute, on-demand. 
* Fixed a bug that cause the `Runway#connect()` factory to return `null`.
* Deprecated the `Runway#findOne` methods in favor of ones named `Runway#findUnique` for better semantics and readability. The new methods have the same functionality as the old ones.
* Added methods that query across application defined class hiearchies. These methods allow you to find and load records across a class hiearchy using a parent/base class.
  * `Runway#findAny` finds any Records whose type matches the provided class or one of its descendant classes.
  * `Runway#findAnyUnique` loads a unique Record whose type matches the provided class or one of its descenadant classes. If multiple Records within the hiearchy match the criteria, a `DuplicateEntryException` is thrown.
  * `Runway#loadAny` loads any Records whose type matches the provided class or one of its descendant classes.

#### Version 1.0.0 (October 13, 2018)
* Refactor and major version release!<|MERGE_RESOLUTION|>--- conflicted
+++ resolved
@@ -1,7 +1,5 @@
 # Changelog
 
-<<<<<<< HEAD
-=======
 #### Version 1.5.0 (November 17, 2019)
 * Fixed a bug that caused the `countAny` methods to return the wrong data.
 * Added methods to the `Runway` driver that support filtering data. Unlike a `Criteria` or `Condition` a `filter` is a `Predicate` that receives the loaded `Record` as input and executes business logic to determine whether the `Record` should be included in the result set. For example, filtering can be used to seamlessly enforce permissions in a `Runway` method call by passing in a predicate that checks whether the caller has access to the `Record`.
@@ -9,7 +7,6 @@
 * Added an `onLoad` hook to the `Record` class that can be used to provide a routine that is executed whenever an existing Record is loaded from the database.
 * Fixed a bug that caused the linked objects included in the `map` or `json` functions to not respect the provided `SerializationOptions`.
 
->>>>>>> 81a5eb66
 #### Version 1.4.1 (October 2, 2019)
 * Fixed a regression bug where the `Runway#findAnyUnique` failed because an attempt was made to instantiate an object of the provided class instead of the record's stored class.
 
