--- conflicted
+++ resolved
@@ -1,11 +1,5 @@
 # Changelog
 
-<<<<<<< HEAD
-#### Version 1.9.4 (July 22, 2022)
-* Fixed a bug that occurred when using *pre-select* to load a Record containing a reference field whose **declared** type is the parent class of a descendant class with additionally defined fields and the stored value for that field is an instance of that descendant class. In this case, the pre-select logic did not load data for the descendant defined fields, which resulted in unexpected `NullPointerException` regressions or an overall inability to load those Records if the descendant defined field was annotated as `Required`.
-* Improved the efficiency of local `condition` evaluation by removing unnecessary data copying.
-* Addressed performance regressions that have been observed when performing pagination alongside a locally resolvable `filter` or `condition` whose matches are sparsely distributed among the unfiltered results. The pagination logic still incrementally loads possible matches (instead of all-at-once), but uses additional logic to dynamically adjust the number of possible matches loaded based on whether the previous batch contained any matches.  
-=======
 #### Version 1.10.0 (May 11, 2025)
 
 ##### Deletion Hooks
@@ -64,7 +58,6 @@
 * Fixed a bug that occurred when using *pre-select* to load a Record containing a reference field whose **declared** type is the parent class of a descendant class with additionally defined fields and the stored value for that field is an instance of that descendant class. In this case, the pre-select logic did not load data for the descendant defined fields, which resulted in unexpected `NullPointerException` regressions or an overall inability to load those Records if the descendant defined field was annotated as `Required`.
 * Improved the efficiency of local `condition` evaluation by removing unnecessary data copying.
 * Addressed performance regressions that have been observed when performing pagination alongside a locally resolvable `filter` or `condition` whose matches are sparsely distributed among the unfiltered results. The pagination logic still incrementally loads possible matches (instead of all-at-once), but uses additional logic to dynamically adjust the number of possible matches loaded based on whether the previous batch contained any matches.
->>>>>>> 3eb5e778
 
 #### Version 1.9.3 (July 4, 2022)
 * For instances of Concourse Server at version [`0.11.3`](https://github.com/cinchapi/concourse/releases/tag/v0.11.3)) or greater, we improved overall read performance by pre-selecting data for linked Records, whenever possible. Previously, if a `Record` contained an attribute whose type was another `Record`, Runway would eagerly load the data for that reference in a separate database call. So, if Runway needed to process a read of many Records with references to other Records, performance was poor because there were too many database round trips required. Now, Runway will detect when a `Record` has references to other Records and will  pre-select the data for those references while selecting the data for the parent `Record` if it is possible to do so. This greatly reduces the number of database round trips which drastically improves performance by up to `89.7%`.
@@ -73,11 +66,7 @@
 * Improved the performance of `Runway` commands that perform pagination when a `filter` or a `condition` that must be resolved locally (e.g., because it references derived or computed keys not in the database) is provided. Previously, in these cases, `Runway` would load all possible records before applying the `filter` or `condition` and lastly performing pagination. Now, `Runway` incrementally loads possible matching records and applies the `filter` or `condition` on the fly until the requested `Page` has been filled.
 * Removed the `com.cinchapi.runway.util.Paging` class that was copied from the `concourse-server` project since it is no longer used for internal pagination logic.
 * Removed unnecessary random result set access when lazily instantiating the Set of records that match a `Runway` operation.
-<<<<<<< HEAD
-* Optimized load performance by 
-=======
 * Optimized load performance by
->>>>>>> 3eb5e778
   * using more intelligent logic to scaffold a `Record` instance and
   * performing static analysis and caching immutable metadata for `Record` types that was previously computed during each load.
 
