# Changelog

<<<<<<< HEAD
=======
#### Version 1.4.0 (TBD)
* Added a `DeferredReference` type that can be used to wrap a `Record` link within another `Record`. When a `DeferredReference` is used, the linked `Record` isn't loaded from the database until it is actually referenced for usage.
* Added support for native database sorting and pagination that is introduced in Concourse version `0.10.0`. The `Runway` driver now contains read methods that accept `Order` and `Page` parameters. If the connected server does not support native sorting and pagination, Runway will fallback to local sorting and pagination that was used prior to Concourse `0.10.0`.
* Added support for link navigation in the `#get` and `map` methods. If a `navigation key` is provided, `Runway` will traverse linked `Record` references to return the destination value(s). In the case of `map`, those destination values will be associated with a nested structure that encapsulates the Record hiearchy. For example, mapping `users.name` where `users` is a collection of Records and `name` is a String will return a mapping from `users` to a collection of maps containing the `name` key mapped to the respective value for each linked Record in the original Record's `users` collection.
* Added `#count` and `#countAny` methods to the `Runway` interface to count the number of records in a Class or across a Class hiearchy that possibly match a Criteria.
* Improved the intelligence of data streaming so that it is only activated when necessary.

#### Version 1.3.2 (August 19, 2019)
* Introduced data streaming to fix an issue that caused some requests to time out when loading large amounts of data.

>>>>>>> bcce0e10
#### Version 1.3.1 (July 15, 2019)
* Improved `load` performance by removing extraneous data loading.

#### Version 1.3.0 (June 29, 2019)
* Fixed a bug that cause the `Record#map` method to throw a `NullPointerException` when explictly requesting a key whose value was `null`.
* Added the `Record#intrinsic` methods, which behave similiary to the analogous `map` methods with the only difference being the `intrinsic` only considers properties that are not derived or computed (e.g. intrinsic to the Record and therefore stored in Concourse).
* Fixed a bug that caused a `NullPointerException` when attempting to retrieve a `Record`'s id by providing the `id` key to the `get`, `map`, or `json` methods. It is still preferable to retrive the id using the `#id()` method but fetching it indirectly is now supported.
* Added the `SerializationOptions` container to encapsulate various preferences when serializing `Record`s as either `json` or a `map`. Right now, the supported options are `flattenSingleElementCollections` to return Concourse-style JSON and `serializeNullValues` to return JSON containing key/value pairs where the value is null. `SerializationOptions` provide much more fluency and flexibility. As a result, the `json` methods that took a boolean parameter to `flattenSingleElementCollections` are now deprecated.
* Added *Just-In-Time Loading* for results returned from the `#find` and `#load` methods. Now, the work of loading the data for a Record in the result set is deferred until that Record is actually used. This makes stream operations more efficient because unnecessary data is no longer loaded during intermediate operations.
* Improved the performance of loading Records by loading all the record's data in memory at once instead of dispatching separate `get` or `select` requests on a field by field basis.
* Added `#search` and `#searchAny` methods to the `Runway` controller. Both of these methods provide an interface for Concourse's fulltext search functionality.
* Runway now supports result set sorting. We've added `find`, `findAny`, `load` and `loadAny` methods that take an `order` parameter in the form of a `List` or a space separated `String` sequence of `sort keys`. A `sort key` is a record attribute that is prepended with a `>` or `<` to respectively imply ascending (default) or descending sorting on the attribute. It is now possible to sort a result set on any number of keys.
* `Record`s are now `Comparable`, in support of the aformentioned result set sorting functionality.
  * **NOTE:** Sorting on computed or derived keys is **NOT** supported.
* Improved the error messages that are thrown from `Record#throwSuppressedExceptions` so that only the  messages from the suppressed exceptions are included in the thrown Exception's message as opposed to the entire stacktrace. The full stacktrace can be accessed using `Exception#getStackTrace`.
* Added a `builder()` factory to `Runway`. This builder can be used to construct a `Runway` instance. As a result, the `connect` methods that take parameters have been deprecated.
* Added support for *optional* caching to improve load performance. The `Runway` `builder` container a `cache` option that allows for specifying a Guava `Cache` that is used by Runway to cache references to loaded objects. Usage of the cache can improve the load performance of a dependent application, but should only be used if the underlying database is only changed by the Runway-dependent application.
* Made an improvement such that saving a Record that contains fields whose types are Record types (but not a collection of Records) no longer create unnecessary database revisions. Previously, the save routing would always `#set` the value of the field, which removed and added the value even if the value didn't change. Now, the `#verifyOrSet` method is used to store the value, so revisions are only created in the database if the value has actually changed.
* Improved the cylce detection algorithim in the `Recod#json` generation functionality by adding more granular cycle detection so that linked Record objects are expanded and printed unless doing so would definitely create an immediate cycle.
* Added Just-in-Time Opportunistic Bulk Loading(JITOBL) to make `#find*`, `#load*` and `#search*` methods more efficient. With JITOBL, Runway will select data for multiple records in as few database calls as possible.

#### Version 1.2.0 (March 4, 2019)
* In the `Record` class, we added a `db` attribute, containing a reference to the `Runway` instance to which the `Record` is assigned. The `db` can be used to create getter methods or computed properties that query the database to return dynamic values. For example, if a `Record` class is the destination link from a field in many other `Record` classes (e.g. a one-to-many relationship), you can query the `db` to return all the related source records.
  * **NOTE:** Runway assignment happens automatically whenever a Record is 1) loaded, 2) saved and 3) created in a JVM where only a single Runway instance is available. If a Record is created when multiple Runway instances are available, the desired one can be assigned using the `Record#assign` method.

#### Version 1.1.2 (February 13, 2019)
* Fixed a regression introduced in Version `1.1.1`. This regression caused fields of `Records` to be stored in Concourse improperly. When saving, the items in those collections would overwrite each other so that only one value was stored at a time. This release fixes the bug and restores the correct functionality. 

#### Version 1.1.1 (February 3, 2019)
* Fixed a bug that cause an issue when updating non-collection `Record` fields (which are stored as `Links` in Concourse). Previously, updating a Record reference would cause the new value to be appended to the old value in Concourse so that multiple values were stored, simulating a collection. This behaviour has now been corrected so that the new value will overwrite the previously stored value.

#### Version 1.1.0 (January 26, 2019)
* Added a `map(String...keys)` method with different semantics than that of the `get(String...keys)` method. In the `map` method, all the `Record`'s readable data is returned if no keys are provided. In the `get` implementation, an empty `Map` is returned instead.
* Deprecated the `get(String...keys)` method since it is redundant in light of the introduction of the `map(String...keys)` method.
* Added support for **negative filtering** in the `map(String...keys)` method. With negative filtering, you can provide a key that is prefixed with the minus sign (e.g. `-`) to indicate that the key should not be included in the data that is returned.
* Added the `compute` hook to support calculating dervided properties that are "expensive" to compute, on-demand. 
* Fixed a bug that cause the `Runway#connect()` factory to return `null`.
* Deprecated the `Runway#findOne` methods in favor of ones named `Runway#findUnique` for better semantics and readability. The new methods have the same functionality as the old ones.
* Added methods that query across application defined class hiearchies. These methods allow you to find and load records across a class hiearchy using a parent/base class.
  * `Runway#findAny` finds any Records whose type matches the provided class or one of its descendant classes.
  * `Runway#findAnyUnique` loads a unique Record whose type matches the provided class or one of its descenadant classes. If multiple Records within the hiearchy match the criteria, a `DuplicateEntryException` is thrown.
  * `Runway#loadAny` loads any Records whose type matches the provided class or one of its descendant classes.

#### Version 1.0.0 (October 13, 2018)
* Refactor and major version release!<|MERGE_RESOLUTION|>--- conflicted
+++ resolved
@@ -1,7 +1,5 @@
 # Changelog
 
-<<<<<<< HEAD
-=======
 #### Version 1.4.0 (TBD)
 * Added a `DeferredReference` type that can be used to wrap a `Record` link within another `Record`. When a `DeferredReference` is used, the linked `Record` isn't loaded from the database until it is actually referenced for usage.
 * Added support for native database sorting and pagination that is introduced in Concourse version `0.10.0`. The `Runway` driver now contains read methods that accept `Order` and `Page` parameters. If the connected server does not support native sorting and pagination, Runway will fallback to local sorting and pagination that was used prior to Concourse `0.10.0`.
@@ -12,7 +10,6 @@
 #### Version 1.3.2 (August 19, 2019)
 * Introduced data streaming to fix an issue that caused some requests to time out when loading large amounts of data.
 
->>>>>>> bcce0e10
 #### Version 1.3.1 (July 15, 2019)
 * Improved `load` performance by removing extraneous data loading.
 
