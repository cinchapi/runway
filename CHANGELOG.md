# Changelog

#### Version 1.9.3 (TBD)
<<<<<<< HEAD
* For instances of Concourse Server at version [`0.11.3`](https://github.com/cinchapi/concourse/releases/tag/v0.11.3)) or greater, we improved overall read performance by pre-selecting data for linked Records, whenever possible. Previously, if a `Record` contained an attribute whose type was another `Record`, Runway would eagerly load the data for that reference in a separate database call. So, if Runway needed to process a read of many Records with references to other Records, performance was poor because there were too many database round trips required. Now, Runway will detect when a `Record` has references to other Records and will  pre-select the data for those references while selecting the data for the parent `Record` if it is possible to do so. This greatly reduces the number of database round trips which drastically improves performance by up to `89.7%`.
  * This improvement is automatically enabled whenever `Runway` is connected to a Concourse deployment at version [`0.11.3+`]. If necessary, it is possible to disable the functionality when building a `Runway` instance by invoking the `disablePreSelectLinkedRecords()` method.
* Added a new `Runway.properties()` method that exposes an interface to get metadata and other information about a `Runway` instance. This interface can be used to query whether a `Runway` is capable and configured to take advantage of pre-selection.
=======
* Improved the performance of `Runway` commands that perform pagination when a `filter` or a `condition` that must be resolved locally (e.g., because it references derived or computed keys not in the database) is provided. Previously, in these cases, `Runway` would load all possible records before applying the `filter` or `condition` and lastly performing pagination. Now, `Runway` incrementally loads possible matching records and applies the `filter` or `condition` on the fly until the requested `Page` has been filled.
* Removed the `com.cinchapi.runway.util.Paging` class that was copied from the `concourse-server` project since it is no longer used for internal pagination logic.
>>>>>>> 0183eb78

#### Version 1.9.2 (March 18, 2022)
* Upgraded the underlying `Concourse` client dependency to version [`0.11.2`](https://github.com/cinchapi/concourse/releases/tag/v0.11.2), which means that Runway now supports specifying a CCL function statement as an operation key or an operation value if it is connected to a Concourse Server that is version `0.11.0+`.

#### Version 1.9.1 (February 20, 2022)
* Fixed a bug that randomly causes a spurious error to be thrown indicating that a Record attribute doesn't exist in the database when an attempt is made to access it.

#### Version 1.9.0 (August 14, 2021)
* Added support for multi-field `Unique` value constraints. When applying the `Unique` constraint to a `Record` field, you can now provide a `name` parameter (e.g. `@Unique(name = "identity"))`. If multiple `Unique` annotated fields have the same `name`,  Runway will enforce uniqueness among the combination of values for all those fields across all `Records` in the same class. If a `Unique` annotated field is a `Sequence`, Runway will consider uniqueness to be violated if and only if any items in the sequence are shared and all the other fields in the same uniqueness group are also considered shared.
* Added `Realms` to virtually segregate records within the same environment into distinct groups. A `Record` can be dynamically added to or removed from a `realm` (use `Record#addRealm` and `Record#removeRealm` to manage). Runway provides overloaded read methods that accept a `Realms` parameter to specify the realms from which data can be read. If a Record exists in at least one of the specified `Realms`, it will be read.
  * By default, all Records exist in ALL realms, so this feature is backwards compatible.
  * By default, read methods consider data from ANY realm, so this feature is backwards compatible.
* Fixed a bug where the `Required` annotation was not enforced when loading data from the database. If a record was modified outside of Runway such that a required field was nullified, Runway would previously load the record without enforcing the constraint. This caused applications to encounter some unexpected `NullPointerException`s.

#### Version 1.8.1 (April 20, 2020)
* Fixed a bug that allowed for dynamically `set`ing an intrinsic attribute of a `Record` with a value of an invalid type. In this scenario, Runway should have thrown an error, but it didn't. While the value with the invalid type was not persisted when saving the Record, it was return on intermediate reads of the Record.

#### Version 1.8.0 (February 12, 2020)
* Improved validation exception messages by including the class name of the Record that fails to validate.
* Added a `onLoadFailure` hook to the `Runway.builder` that can be used to get insight and perform processing on errors that occur when loading records from the database. Depending on the error, load failures can be fatal (e.g. the entire load operation fails). The `onLoadFailure` hook does not change this, but it does ensure that fatal errors can be caught and inspected. By default, Runway uses a non-operational `onLoadFailure` hook. The hook can be customized by providing a `TriConsumer` accepting three inputs: the record's `Class` and `id` and the `Throwable` that represents the error.
* Fixed an issue that occurred when setting a value to `null` and that value not being removed from the database.

#### Version 1.7.0 (January 1, 2020)
* Fixed a bug that caused `Runway` to exhibit poor performance when using the `withCache` option.
* Fixed bugs that caused Runway's data caching to exhibit inconsistent behaviour where stale data could be added to the cache.
* Added a `Runway#builder` option to specify a `readStrategy`. Runway's **read strategy** determines how Runway reads data from Concourse. 
  * The `BULK` strategy uses Concourse's `select` method to pull in all the data for all the records that match a read at the same time. 
  * The `STREAM` option uses Concourse's `find` method to find the ids of all the records that match a read in order to stream the data for those records on-the-fly when needed.
  * The `AUTO` option contextually uses the `BULK` or `STREAM` option on a read-by-read basis (usually depending on which option will return results faster).
By default, Runway uses the `AUTO` strategy unless a `cache` is provided, in which case, the `STREAM` option is used by default since data streaming is more cache-friendly and is consistent with the way record caching previously worked in previous versions of Runway.  
* Deprecated the `recordsPerSelectBufferSize` option in the `Runway#builder` in favor of the `streamingReadBufferSize` option which has the same effect.

#### Version 1.6.0 (November 23, 2019)
* Fixed a bug that caused `Runway` operations to occassionally trigger an `out of sequence response` error in the underlying Concourse connections. 
* Added support **data caching**. This feature can be enabled by passing a `Cache` to the `Runway#builder#withCache` method. Data caching is an improvement over record caching. With this new feature, caching is managed closer to the level of database interaction to ensure greater performance, timely invalidation and scalability.
* Improved internal logic that determines whether `Runway` serves a request by bulk selecting data or incrementally streaming.
* Added initial support for `find`ing and `count`ing `Criteria` conditions that touch `computed` and `derived` data. There is currently no support for querying on non-intrinsic data of linked Records (e.g. no navigation). 

#### Version 1.5.0 (November 17, 2019)
* Fixed a bug that caused the `countAny` methods to return the wrong data.
* Added methods to the `Runway` driver that support filtering data. Unlike a `Criteria` or `Condition` a `filter` is a `Predicate` that receives the loaded `Record` as input and executes business logic to determine whether the `Record` should be included in the result set. For example, filtering can be used to seamlessly enforce permissions in a `Runway` method call by passing in a predicate that checks whether the caller has access to the `Record`.
* Remove support for record caching. The `Runway#builder#cache` method has been deprecated. Providing a record cache to Runway no longer has any effect. 
* Added an `onLoad` hook to the `Record` class that can be used to provide a routine that is executed whenever an existing Record is loaded from the database.
* Fixed a bug that caused the linked objects included in the `map` or `json` functions to not respect the provided `SerializationOptions`.

#### Version 1.4.1 (October 2, 2019)
* Fixed a regression bug where the `Runway#findAnyUnique` failed because an attempt was made to instantiate an object of the provided class instead of the record's stored class.

#### Version 1.4.0 (August 24, 2019)
* Added a `DeferredReference` type that can be used to wrap a `Record` link within another `Record`. When a `DeferredReference` is used, the linked `Record` isn't loaded from the database until it is actually referenced for usage.
* Added support for native database sorting and pagination that is introduced in Concourse version `0.10.0`. The `Runway` driver now contains read methods that accept `Order` and `Page` parameters. If the connected server does not support native sorting and pagination, Runway will fallback to local sorting and pagination that was used prior to Concourse `0.10.0`.
* Added support for link navigation in the `#get` and `map` methods. If a `navigation key` is provided, `Runway` will traverse linked `Record` references to return the destination value(s). In the case of `map`, those destination values will be associated with a nested structure that encapsulates the Record hiearchy. For example, mapping `users.name` where `users` is a collection of Records and `name` is a String will return a mapping from `users` to a collection of maps containing the `name` key mapped to the respective value for each linked Record in the original Record's `users` collection.
* Added `#count` and `#countAny` methods to the `Runway` interface to count the number of records in a Class or across a Class hiearchy that possibly match a Criteria.
* Improved the intelligence of data streaming so that it is only activated when necessary.

#### Version 1.3.2 (August 19, 2019)
* Introduced data streaming to fix an issue that caused some requests to time out when loading large amounts of data.

#### Version 1.3.1 (July 15, 2019)
* Improved `load` performance by removing extraneous data loading.

#### Version 1.3.0 (June 29, 2019)
* Fixed a bug that cause the `Record#map` method to throw a `NullPointerException` when explictly requesting a key whose value was `null`.
* Added the `Record#intrinsic` methods, which behave similiary to the analogous `map` methods with the only difference being the `intrinsic` only considers properties that are not derived or computed (e.g. intrinsic to the Record and therefore stored in Concourse).
* Fixed a bug that caused a `NullPointerException` when attempting to retrieve a `Record`'s id by providing the `id` key to the `get`, `map`, or `json` methods. It is still preferable to retrive the id using the `#id()` method but fetching it indirectly is now supported.
* Added the `SerializationOptions` container to encapsulate various preferences when serializing `Record`s as either `json` or a `map`. Right now, the supported options are `flattenSingleElementCollections` to return Concourse-style JSON and `serializeNullValues` to return JSON containing key/value pairs where the value is null. `SerializationOptions` provide much more fluency and flexibility. As a result, the `json` methods that took a boolean parameter to `flattenSingleElementCollections` are now deprecated.
* Added *Just-In-Time Loading* for results returned from the `#find` and `#load` methods. Now, the work of loading the data for a Record in the result set is deferred until that Record is actually used. This makes stream operations more efficient because unnecessary data is no longer loaded during intermediate operations.
* Improved the performance of loading Records by loading all the record's data in memory at once instead of dispatching separate `get` or `select` requests on a field by field basis.
* Added `#search` and `#searchAny` methods to the `Runway` controller. Both of these methods provide an interface for Concourse's fulltext search functionality.
* Runway now supports result set sorting. We've added `find`, `findAny`, `load` and `loadAny` methods that take an `order` parameter in the form of a `List` or a space separated `String` sequence of `sort keys`. A `sort key` is a record attribute that is prepended with a `>` or `<` to respectively imply ascending (default) or descending sorting on the attribute. It is now possible to sort a result set on any number of keys.
* `Record`s are now `Comparable`, in support of the aformentioned result set sorting functionality.
  * **NOTE:** Sorting on computed or derived keys is **NOT** supported.
* Improved the error messages that are thrown from `Record#throwSuppressedExceptions` so that only the  messages from the suppressed exceptions are included in the thrown Exception's message as opposed to the entire stacktrace. The full stacktrace can be accessed using `Exception#getStackTrace`.
* Added a `builder()` factory to `Runway`. This builder can be used to construct a `Runway` instance. As a result, the `connect` methods that take parameters have been deprecated.
* Added support for *optional* caching to improve load performance. The `Runway` `builder` container a `cache` option that allows for specifying a Guava `Cache` that is used by Runway to cache references to loaded objects. Usage of the cache can improve the load performance of a dependent application, but should only be used if the underlying database is only changed by the Runway-dependent application.
* Made an improvement such that saving a Record that contains fields whose types are Record types (but not a collection of Records) no longer create unnecessary database revisions. Previously, the save routing would always `#set` the value of the field, which removed and added the value even if the value didn't change. Now, the `#verifyOrSet` method is used to store the value, so revisions are only created in the database if the value has actually changed.
* Improved the cylce detection algorithim in the `Recod#json` generation functionality by adding more granular cycle detection so that linked Record objects are expanded and printed unless doing so would definitely create an immediate cycle.
* Added Just-in-Time Opportunistic Bulk Loading(JITOBL) to make `#find*`, `#load*` and `#search*` methods more efficient. With JITOBL, Runway will select data for multiple records in as few database calls as possible.

#### Version 1.2.0 (March 4, 2019)
* In the `Record` class, we added a `db` attribute, containing a reference to the `Runway` instance to which the `Record` is assigned. The `db` can be used to create getter methods or computed properties that query the database to return dynamic values. For example, if a `Record` class is the destination link from a field in many other `Record` classes (e.g. a one-to-many relationship), you can query the `db` to return all the related source records.
  * **NOTE:** Runway assignment happens automatically whenever a Record is 1) loaded, 2) saved and 3) created in a JVM where only a single Runway instance is available. If a Record is created when multiple Runway instances are available, the desired one can be assigned using the `Record#assign` method.

#### Version 1.1.2 (February 13, 2019)
* Fixed a regression introduced in Version `1.1.1`. This regression caused fields of `Records` to be stored in Concourse improperly. When saving, the items in those collections would overwrite each other so that only one value was stored at a time. This release fixes the bug and restores the correct functionality. 

#### Version 1.1.1 (February 3, 2019)
* Fixed a bug that cause an issue when updating non-collection `Record` fields (which are stored as `Links` in Concourse). Previously, updating a Record reference would cause the new value to be appended to the old value in Concourse so that multiple values were stored, simulating a collection. This behaviour has now been corrected so that the new value will overwrite the previously stored value.

#### Version 1.1.0 (January 26, 2019)
* Added a `map(String...keys)` method with different semantics than that of the `get(String...keys)` method. In the `map` method, all the `Record`'s readable data is returned if no keys are provided. In the `get` implementation, an empty `Map` is returned instead.
* Deprecated the `get(String...keys)` method since it is redundant in light of the introduction of the `map(String...keys)` method.
* Added support for **negative filtering** in the `map(String...keys)` method. With negative filtering, you can provide a key that is prefixed with the minus sign (e.g. `-`) to indicate that the key should not be included in the data that is returned.
* Added the `compute` hook to support calculating dervided properties that are "expensive" to compute, on-demand. 
* Fixed a bug that cause the `Runway#connect()` factory to return `null`.
* Deprecated the `Runway#findOne` methods in favor of ones named `Runway#findUnique` for better semantics and readability. The new methods have the same functionality as the old ones.
* Added methods that query across application defined class hiearchies. These methods allow you to find and load records across a class hiearchy using a parent/base class.
  * `Runway#findAny` finds any Records whose type matches the provided class or one of its descendant classes.
  * `Runway#findAnyUnique` loads a unique Record whose type matches the provided class or one of its descenadant classes. If multiple Records within the hiearchy match the criteria, a `DuplicateEntryException` is thrown.
  * `Runway#loadAny` loads any Records whose type matches the provided class or one of its descendant classes.

#### Version 1.0.0 (October 13, 2018)
* Refactor and major version release!<|MERGE_RESOLUTION|>--- conflicted
+++ resolved
@@ -1,14 +1,11 @@
 # Changelog
 
 #### Version 1.9.3 (TBD)
-<<<<<<< HEAD
 * For instances of Concourse Server at version [`0.11.3`](https://github.com/cinchapi/concourse/releases/tag/v0.11.3)) or greater, we improved overall read performance by pre-selecting data for linked Records, whenever possible. Previously, if a `Record` contained an attribute whose type was another `Record`, Runway would eagerly load the data for that reference in a separate database call. So, if Runway needed to process a read of many Records with references to other Records, performance was poor because there were too many database round trips required. Now, Runway will detect when a `Record` has references to other Records and will  pre-select the data for those references while selecting the data for the parent `Record` if it is possible to do so. This greatly reduces the number of database round trips which drastically improves performance by up to `89.7%`.
   * This improvement is automatically enabled whenever `Runway` is connected to a Concourse deployment at version [`0.11.3+`]. If necessary, it is possible to disable the functionality when building a `Runway` instance by invoking the `disablePreSelectLinkedRecords()` method.
 * Added a new `Runway.properties()` method that exposes an interface to get metadata and other information about a `Runway` instance. This interface can be used to query whether a `Runway` is capable and configured to take advantage of pre-selection.
-=======
 * Improved the performance of `Runway` commands that perform pagination when a `filter` or a `condition` that must be resolved locally (e.g., because it references derived or computed keys not in the database) is provided. Previously, in these cases, `Runway` would load all possible records before applying the `filter` or `condition` and lastly performing pagination. Now, `Runway` incrementally loads possible matching records and applies the `filter` or `condition` on the fly until the requested `Page` has been filled.
 * Removed the `com.cinchapi.runway.util.Paging` class that was copied from the `concourse-server` project since it is no longer used for internal pagination logic.
->>>>>>> 0183eb78
 
 #### Version 1.9.2 (March 18, 2022)
 * Upgraded the underlying `Concourse` client dependency to version [`0.11.2`](https://github.com/cinchapi/concourse/releases/tag/v0.11.2), which means that Runway now supports specifying a CCL function statement as an operation key or an operation value if it is connected to a Concourse Server that is version `0.11.0+`.
