--- conflicted
+++ resolved
@@ -4,13 +4,10 @@
 * Fixed a bug that cause the `Record#map` method to throw a `NullPointerException` when explictly requesting a key whose value was `null`.
 * Added the `Record#intrinsic` methods, which behave similiary to the analogous `map` methods with the only difference being the `intrinsic` only considers properties that are not derived or computed (e.g. intrinsic to the Record and therefore stored in Concourse).
 * Fixed a bug that caused a `NullPointerException` when attempting to retrieve a `Record`'s id by providing the `id` key to the `get`, `map`, or `json` methods. It is still preferable to retrive the id using the `#id()` method but fetching it indirectly is now supported.
-<<<<<<< HEAD
 * Added the `SerializationOptions` container to encapsulate various preferences when serializing `Record`s as either `json` or a `map`. Right now, the supported options are `flattenSingleElementCollections` to return Concourse-style JSON and `serializeNullValues` to return JSON containing key/value pairs where the value is null. `SerializationOptions` provide much more fluency and flexibility. As a result, the `json` methods that took a boolean parameter to `flattenSingleElementCollections` are now deprecated.
-=======
 * Added *Just-In-Time Loading* for results returned from the `#find` and `#load` methods. Now, the work of loading the data for a Record in the result set is deferred until that Record is actually used. This makes stream operations more efficient because unnecessary data is no longer loaded during intermediate operations.
 * Improved the performance of loading Records by loading all the record's data in memory at once instead of dispatching separate `get` or `select` requests on a field by field basis.
 * Added `#search` and `#searchAny` methods to the `Runway` controller. Both of these methods provide an interface for Concourse's fulltext search functionality.
->>>>>>> e52cce1d
 
 #### Version 1.2.0 (March 4, 2019)
 * In the `Record` class, we added a `db` attribute, containing a reference to the `Runway` instance to which the `Record` is assigned. The `db` can be used to create getter methods or computed properties that query the database to return dynamic values. For example, if a `Record` class is the destination link from a field in many other `Record` classes (e.g. a one-to-many relationship), you can query the `db` to return all the related source records.
