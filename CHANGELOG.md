--- conflicted
+++ resolved
@@ -3,11 +3,8 @@
 #### Version 1.9.3 (TBD)
 * Improved the performance of `Runway` commands that perform pagination when a `filter` or a `condition` that must be resolved locally (e.g., because it references derived or computed keys not in the database) is provided. Previously, in these cases, `Runway` would load all possible records before applying the `filter` or `condition` and lastly performing pagination. Now, `Runway` incrementally loads possible matching records and applies the `filter` or `condition` on the fly until the requested `Page` has been filled.
 * Removed the `com.cinchapi.runway.util.Paging` class that was copied from the `concourse-server` project since it is no longer used for internal pagination logic.
-<<<<<<< HEAD
-* Removed unnecessary random result set access when lazily instantiating a Set of records.
-=======
+* Removed unnecessary random result set access when lazily instantiating the Set of records that match a `Runway` operation.
 * Optimized load performance by 1) using more intelligent logic to scaffold a `Record` instance and 2) caching access to internal `Field` objects that are set during the process. 
->>>>>>> 8aaaa3b4
 
 #### Version 1.9.2 (March 18, 2022)
 * Upgraded the underlying `Concourse` client dependency to version [`0.11.2`](https://github.com/cinchapi/concourse/releases/tag/v0.11.2), which means that Runway now supports specifying a CCL function statement as an operation key or an operation value if it is connected to a Concourse Server that is version `0.11.0+`.
